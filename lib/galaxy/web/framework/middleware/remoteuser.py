--- conflicted
+++ resolved
@@ -76,15 +76,11 @@
                         before you may access Galaxy.
                     """
                     return self.error( start_response, title, message )
-<<<<<<< HEAD
-            if path_info.startswith( '/user/create' ) and environ[ self.remote_user_header ] in self.admin_users:
-=======
             if not path_info.startswith('/user'):
                 # shortcut the following whitelist for non-user-controller
                 # requests.
                 pass
             elif path_info.startswith( '/user/create' ) and environ[ self.remote_user_header ] in self.admin_users:
->>>>>>> ed493034
                 pass  # admins can create users
             elif path_info.startswith( '/user/logout' ) and environ[ self.remote_user_header ] in self.admin_users:
                 pass  # Admin users may be impersonating, allow logout.
@@ -94,15 +90,12 @@
                 pass  # username can be managed when remote_user is in use
             elif path_info.startswith( '/user/dbkeys' ):
                 pass  # dbkeys can be managed when remote_user is in use
-<<<<<<< HEAD
-=======
             elif path_info.startswith( '/user/toolbox_filters' ):
                 pass  # toolbox filters can be managed when remote_user is in use
             elif path_info.startswith( '/user/set_default_permissions' ):
                 pass  # default permissions can be managed when remote_user is in use
             elif path_info == '/user' or path_info == '/user/':
                 pass  # We do allow access to the root user preferences page.
->>>>>>> ed493034
             elif path_info.startswith( '/user' ):
                 # Any other endpoint in the user controller is off limits
                 title = "Access to Galaxy user controls is disabled"
