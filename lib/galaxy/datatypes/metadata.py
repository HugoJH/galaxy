--- conflicted
+++ resolved
@@ -126,11 +126,7 @@
                 rval[key] = self.spec[key].param.make_copy( value, target_context=self, source_context=to_copy )
         return rval
 
-<<<<<<< HEAD
-    def from_JSON_dict( self, filename, path_rewriter=None ):
-=======
     def from_JSON_dict( self, filename=None, path_rewriter=None, json_dict=None ):
->>>>>>> ed493034
         dataset = self.parent
         if filename is not None:
             log.debug( 'loading metadata from file for: %s %s' % ( dataset.__class__.__name__, dataset.id ) )
