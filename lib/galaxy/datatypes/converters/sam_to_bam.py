#!/usr/bin/env python
# Dan Blankenberg

"""
A wrapper script for converting SAM to BAM, with sorting.
%prog input_filename.sam output_filename.bam
"""
import optparse
import os
import shutil
import subprocess
import sys
import tempfile
from distutils.version import LooseVersion

CHUNK_SIZE = 2 ** 20  # 1mb


def cleanup_before_exit(tmp_dir):
    if tmp_dir and os.path.exists(tmp_dir):
        shutil.rmtree(tmp_dir)


def cmd_exists(cmd):
    # http://stackoverflow.com/questions/5226958/which-equivalent-function-in-python
    for path in os.environ["PATH"].split(":"):
        if os.path.exists(os.path.join(path, cmd)):
            return True
    return False


def _get_samtools_version():
    version = '0.0.0'
    if not cmd_exists('samtools'):
        raise Exception('This tool needs samtools, but it is not on PATH.')
    # Get the version of samtools via --version-only, if available
<<<<<<< HEAD
    p = subprocess.Popen(['samtools', '--version-only'],
                         stdout=subprocess.PIPE,
                         stderr=subprocess.PIPE)
=======
    p = subprocess.Popen(['samtools', '--version-only'], stdout=subprocess.PIPE, stderr=subprocess.PIPE)
>>>>>>> 2f2acb98
    output, error = p.communicate()
    # --version-only is available
    # Format is <version x.y.z>+htslib-<a.b.c>
    if p.returncode == 0:
        version = output.split('+')[0]
        return version

    output = subprocess.Popen(['samtools'], stderr=subprocess.PIPE, stdout=subprocess.PIPE).communicate()[1]
    lines = output.split('\n')
    for line in lines:
        if line.lower().startswith('version'):
            # Assuming line looks something like: version: 0.1.12a (r862)
            version = line.split()[1]
            break
    return version


def __main__():
    # Parse Command Line
    parser = optparse.OptionParser()
    (options, args) = parser.parse_args()

    assert len(args) == 2, 'You must specify the input and output filenames'
    input_filename, output_filename = args

    tmp_dir = tempfile.mkdtemp(prefix='tmp-sam_to_bam_converter-')

    # convert to SAM
    unsorted_bam_filename = os.path.join(tmp_dir, 'unsorted.bam')
    unsorted_stderr_filename = os.path.join(tmp_dir, 'unsorted.stderr')
<<<<<<< HEAD
    cmd = "samtools view -bS '%s' > '%s'" % (input_filename, unsorted_bam_filename)
    proc = subprocess.Popen(args=cmd, stderr=open(unsorted_stderr_filename, 'wb'), shell=True, cwd=tmp_dir)
=======
    proc = subprocess.Popen(['samtools', 'view', '-bS', input_filename],
                            stdout=open(unsorted_bam_filename, 'wb'),
                            stderr=open(unsorted_stderr_filename, 'wb'),
                            cwd=tmp_dir)
>>>>>>> 2f2acb98
    return_code = proc.wait()
    if return_code:
        stderr_target = sys.stderr
    else:
        stderr_target = sys.stdout
    stderr = open(unsorted_stderr_filename)
    while True:
        chunk = stderr.read(CHUNK_SIZE)
        if chunk:
            stderr_target.write(chunk)
        else:
            break
    stderr.close()

    # sort sam, so indexing will not fail
    sorted_stderr_filename = os.path.join(tmp_dir, 'sorted.stderr')
    sorting_prefix = os.path.join(tmp_dir, 'sorted_bam')
    # samtools changed sort command arguments (starting from version 1.3)
    samtools_version = LooseVersion(_get_samtools_version())
    if samtools_version < LooseVersion('1.0'):
<<<<<<< HEAD
        cmd = "samtools sort -o '%s' '%s' > '%s'" % (unsorted_bam_filename, sorting_prefix, output_filename)
    else:
        cmd = "samtools sort -T '%s' '%s' > '%s'" % (sorting_prefix, unsorted_bam_filename, output_filename)
    proc = subprocess.Popen(args=cmd, stderr=open(sorted_stderr_filename, 'wb'), shell=True, cwd=tmp_dir)
=======
        sort_args = ['-o', unsorted_bam_filename, sorting_prefix]
    else:
        sort_args = ['-T', sorting_prefix, unsorted_bam_filename]
    proc = subprocess.Popen(['samtools', 'sort'] + sort_args,
                            stdout=open(output_filename, 'wb'),
                            stderr=open(sorted_stderr_filename, 'wb'),
                            cwd=tmp_dir)
>>>>>>> 2f2acb98
    return_code = proc.wait()

    if return_code:
        stderr_target = sys.stderr
    else:
        stderr_target = sys.stdout
    stderr = open(sorted_stderr_filename)
    while True:
        chunk = stderr.read(CHUNK_SIZE)
        if chunk:
            stderr_target.write(chunk)
        else:
            break
    stderr.close()

    cleanup_before_exit(tmp_dir)


if __name__ == "__main__":
    __main__()<|MERGE_RESOLUTION|>--- conflicted
+++ resolved
@@ -34,13 +34,7 @@
     if not cmd_exists('samtools'):
         raise Exception('This tool needs samtools, but it is not on PATH.')
     # Get the version of samtools via --version-only, if available
-<<<<<<< HEAD
-    p = subprocess.Popen(['samtools', '--version-only'],
-                         stdout=subprocess.PIPE,
-                         stderr=subprocess.PIPE)
-=======
     p = subprocess.Popen(['samtools', '--version-only'], stdout=subprocess.PIPE, stderr=subprocess.PIPE)
->>>>>>> 2f2acb98
     output, error = p.communicate()
     # --version-only is available
     # Format is <version x.y.z>+htslib-<a.b.c>
@@ -71,15 +65,10 @@
     # convert to SAM
     unsorted_bam_filename = os.path.join(tmp_dir, 'unsorted.bam')
     unsorted_stderr_filename = os.path.join(tmp_dir, 'unsorted.stderr')
-<<<<<<< HEAD
-    cmd = "samtools view -bS '%s' > '%s'" % (input_filename, unsorted_bam_filename)
-    proc = subprocess.Popen(args=cmd, stderr=open(unsorted_stderr_filename, 'wb'), shell=True, cwd=tmp_dir)
-=======
     proc = subprocess.Popen(['samtools', 'view', '-bS', input_filename],
                             stdout=open(unsorted_bam_filename, 'wb'),
                             stderr=open(unsorted_stderr_filename, 'wb'),
                             cwd=tmp_dir)
->>>>>>> 2f2acb98
     return_code = proc.wait()
     if return_code:
         stderr_target = sys.stderr
@@ -100,12 +89,6 @@
     # samtools changed sort command arguments (starting from version 1.3)
     samtools_version = LooseVersion(_get_samtools_version())
     if samtools_version < LooseVersion('1.0'):
-<<<<<<< HEAD
-        cmd = "samtools sort -o '%s' '%s' > '%s'" % (unsorted_bam_filename, sorting_prefix, output_filename)
-    else:
-        cmd = "samtools sort -T '%s' '%s' > '%s'" % (sorting_prefix, unsorted_bam_filename, output_filename)
-    proc = subprocess.Popen(args=cmd, stderr=open(sorted_stderr_filename, 'wb'), shell=True, cwd=tmp_dir)
-=======
         sort_args = ['-o', unsorted_bam_filename, sorting_prefix]
     else:
         sort_args = ['-T', sorting_prefix, unsorted_bam_filename]
@@ -113,7 +96,6 @@
                             stdout=open(output_filename, 'wb'),
                             stderr=open(sorted_stderr_filename, 'wb'),
                             cwd=tmp_dir)
->>>>>>> 2f2acb98
     return_code = proc.wait()
 
     if return_code:
