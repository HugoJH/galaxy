#!/usr/bin/env python
from __future__ import print_function

import sys

<<<<<<< HEAD
assert sys.version_info[:2] >= (2, 4)
=======
assert sys.version_info[:2] >= (2, 6)
>>>>>>> 2f2acb98


def __main__():
    input_name = sys.argv[1]
    output_name = sys.argv[2]
    skipped_lines = 0
    first_skipped_line = 0
    out = open(output_name, 'w')
    i = 0
    for i, line in enumerate(open(input_name)):
        line = line.rstrip('\r\n')
        if line and not line.startswith('#'):
            try:
                elems = line.split('\t')
                start = str(int(elems[3]) - 1)
                strand = elems[6]
                if strand not in ['+', '-']:
                    strand = '+'
                # GFF format: chrom source, name, chromStart, chromEnd, score, strand
                # Bed format: chrom, chromStart, chromEnd, name, score, strand
                #
                # Replace any spaces in the name with underscores so UCSC will not complain
                name = elems[2].replace(" ", "_")
                out.write("%s\t%s\t%s\t%s\t0\t%s\n" % (elems[0], start, elems[4], name, strand))
            except:
                skipped_lines += 1
                if not first_skipped_line:
                    first_skipped_line = i + 1
        else:
            skipped_lines += 1
            if not first_skipped_line:
                first_skipped_line = i + 1
    out.close()
    info_msg = "%i lines converted to BED.  " % (i + 1 - skipped_lines)
    if skipped_lines > 0:
        info_msg += "Skipped %d blank/comment/invalid lines starting with line #%d." % (skipped_lines, first_skipped_line)
    print(info_msg)


if __name__ == "__main__":
    __main__()<|MERGE_RESOLUTION|>--- conflicted
+++ resolved
@@ -3,11 +3,7 @@
 
 import sys
 
-<<<<<<< HEAD
-assert sys.version_info[:2] >= (2, 4)
-=======
 assert sys.version_info[:2] >= (2, 6)
->>>>>>> 2f2acb98
 
 
 def __main__():
