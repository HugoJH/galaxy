--- conflicted
+++ resolved
@@ -73,9 +73,6 @@
             error_message = ERROR_TEMPLATE.format(**extra)
 
             # Update context with user information in a sentry-specific manner
-<<<<<<< HEAD
-            self.sentry_client.context.merge({
-=======
 
             # Getting the url allows us to link to the dataset info page in case
             # anything is missing from this report.
@@ -87,8 +84,7 @@
             except AttributeError:
                 # The above does not work when handlers are separate from the web handlers
                 url = None
-            self.app.sentry_client.context.merge({
->>>>>>> 3c85407e
+            self.sentry_client.context.merge({
                 # User information here also places email links + allows seeing
                 # a list of affected users in the tags/filtering.
                 'user': {
