--- conflicted
+++ resolved
@@ -300,18 +300,10 @@
         elif input.type == 'section':
             populate_state(request_context, input.inputs, incoming, group_state, errors, prefix=group_prefix, context=context, check=check)
         elif input.type == 'upload_dataset':
-<<<<<<< HEAD
-            d_type = input.get_datatype(request_context, context=context)
-            writable_files = d_type.writable_files
-            while len(group_state) > len(writable_files):
-                del group_state[-1]
-            while len(writable_files) > len(group_state):
-=======
             file_count = input.get_file_count(request_context, context)
             while len(group_state) > file_count:
                 del group_state[-1]
             while file_count > len(group_state):
->>>>>>> 2f2acb98
                 new_state = {'__index__' : len(group_state)}
                 for upload_item in input.inputs.values():
                     new_state[upload_item.name] = upload_item.get_initial_value(request_context, context)
