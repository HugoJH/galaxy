--- conflicted
+++ resolved
@@ -6,11 +6,8 @@
 to modify the tool configurations.
 """
 
-<<<<<<< HEAD
 import errno
-=======
 import hashlib
->>>>>>> 599f5d5a
 import logging
 import os
 import os.path
@@ -70,11 +67,7 @@
 class ToolDataTableManager(object):
     """Manages a collection of tool data tables"""
 
-<<<<<<< HEAD
-    def __init__( self, tool_data_path, config_filename=None, tool_data_table_config_path_set=None ):
-=======
-    def __init__(self, tool_data_path, config_filename=None):
->>>>>>> 599f5d5a
+    def __init__(self, tool_data_path, config_filename=None, tool_data_table_config_path_set=None):
         self.tool_data_path = tool_data_path
         # This stores all defined data table entries from both the tool_data_table_conf.xml file and the shed_tool_data_table_conf.xml file
         # at server startup. If tool shed repositories are installed that contain a valid file named tool_data_table_conf.xml.sample, entries
@@ -186,29 +179,20 @@
         full_path = os.path.abspath(shed_tool_data_table_config)
         # FIXME: we should lock changing this file by other threads / head nodes
         try:
-<<<<<<< HEAD
             try:
-                tree = util.parse_xml( full_path )
-            except (OSError, IOError) as exc:
-                if exc.errno == errno.ENOENT:
-                    with open( full_path, 'w' ) as fh:
-                        fh.write( TOOL_DATA_TABLE_CONF_XML )
-                    tree = util.parse_xml( full_path )
+                tree = util.parse_xml(full_path)
+            except (OSError, IOError) as e:
+                if e.errno == errno.ENOENT:
+                    with open(full_path, 'w') as fh:
+                        fh.write(TOOL_DATA_TABLE_CONF_XML)
+                    tree = util.parse_xml(full_path)
                 else:
                     raise
-            root = tree.getroot()
-            out_elems = [ elem for elem in root ]
-        except Exception as exc:
-            out_elems = []
-            log.debug( 'Could not parse existing tool data table config, assume no existing elements: %s', exc )
-=======
-            tree = util.parse_xml(full_path)
             root = tree.getroot()
             out_elems = [elem for elem in root]
         except Exception as e:
             out_elems = []
             log.debug('Could not parse existing tool data table config, assume no existing elements: %s', e)
->>>>>>> 599f5d5a
         for elem in remove_elems:
             # handle multiple occurrences of remove elem in existing elems
             while elem in out_elems:
@@ -420,17 +404,13 @@
                 self._update_version()
             else:
                 self.missing_index_file = filename
-<<<<<<< HEAD
                 # TODO: some data tables need to exist (even if they are empty)
                 # for tools to load. In an installed Galaxy environment and the
                 # default tool_data_table_conf.xml, this will emit spurious
                 # warnings about missing location files that would otherwise be
                 # empty and we don't care about unless the admin chooses to
                 # populate them.
-                log.warning( "Cannot find index file '%s' for tool data table '%s'" % ( filename, self.name ) )
-=======
                 log.warning("Cannot find index file '%s' for tool data table '%s'" % (filename, self.name))
->>>>>>> 599f5d5a
 
             if filename not in self.filenames or not self.filenames[filename]['found']:
                 self.filenames[filename] = dict(found=found, filename=filename, from_shed_config=from_shed_config, tool_data_path=tool_data_path,
