"""
Classes encapsulating galaxy tools and tool configuration.
"""
import json
import logging
import os
import re
import tarfile
import tempfile
import threading
from cgi import FieldStorage
from collections import OrderedDict
from datetime import datetime
from xml.etree import ElementTree

import packaging.version
from mako.template import Template
from paste import httpexceptions
from six import string_types
from six.moves.urllib.parse import unquote_plus

import tool_shed.util.repository_util as repository_util
import tool_shed.util.shed_util_common
from galaxy import (
    exceptions,
    model
)
from galaxy.datatypes.metadata import JobExternalOutputMetadataWrapper
from galaxy.managers import histories
from galaxy.managers.jobs import JobSearch
from galaxy.queue_worker import send_control_task
from galaxy.tools.actions import DefaultToolAction
from galaxy.tools.actions.data_manager import DataManagerToolAction
from galaxy.tools.actions.data_source import DataSourceToolAction
from galaxy.tools.actions.model_operations import ModelOperationToolAction
from galaxy.tools.deps import (
    CachedDependencyManager,
    views
)
from galaxy.tools.fetcher import ToolLocationFetcher
from galaxy.tools.parameters import (
    check_param,
    params_from_strings,
    params_to_incoming,
    params_to_strings,
    populate_state,
    visit_input_values
)
from galaxy.tools.parameters import output_collect
from galaxy.tools.parameters.basic import (
    BaseURLToolParameter,
    DataCollectionToolParameter,
    DataToolParameter,
    HiddenToolParameter,
    SelectToolParameter,
    ToolParameter,
    workflow_building_modes,
)
from galaxy.tools.parameters.grouping import Conditional, ConditionalWhen, Repeat, Section, UploadDataset
from galaxy.tools.parameters.input_translation import ToolInputTranslator
from galaxy.tools.parameters.meta import expand_meta_parameters
from galaxy.tools.parser import (
    get_tool_source,
    ToolOutputCollectionPart
)
from galaxy.tools.parser.xml import XmlPageSource
from galaxy.tools.test import parse_tests
from galaxy.tools.toolbox import BaseGalaxyToolBox
from galaxy.util import (
    ExecutionTimer,
    listify,
    Params,
    rst_to_html,
    string_as_bool,
    unicodify
)
from galaxy.util.bunch import Bunch
from galaxy.util.dictifiable import Dictifiable
from galaxy.util.expressions import ExpressionContext
from galaxy.util.json import json_fix
from galaxy.util.json import safe_loads
from galaxy.util.odict import odict
from galaxy.util.template import fill_template
from galaxy.version import VERSION_MAJOR
from galaxy.web import url_for
from galaxy.web.form_builder import SelectField
from galaxy.work.context import WorkRequestContext
from tool_shed.util import common_util
from .execute import (
    execute as execute_job,
    MappingParameters,
)
from .loader import (
    imported_macro_paths,
    raw_tool_xml_tree,
    template_macro_params
)

log = logging.getLogger(__name__)

HELP_UNINITIALIZED = threading.Lock()
MODEL_TOOLS_PATH = os.path.abspath(os.path.dirname(__file__))
# Tools that require Galaxy's Python environment to be preserved.
GALAXY_LIB_TOOLS_UNVERSIONED = [
    "upload1",
    # Legacy tools bundled with Galaxy.
    "vcf_to_maf_customtrack1",
    "laj_1",
    "meme_fimo",
    "secure_hash_message_digest",
    "join1",
    "gff2bed1",
    "gff_filter_by_feature_count",
    "aggregate_scores_in_intervals2",
    "Interval_Maf_Merged_Fasta2",
    "GeneBed_Maf_Fasta2",
    "maf_stats1",
    "Interval2Maf1",
    "Interval2Maf_pairwise1",
    "MAF_To_Interval1",
    "MAF_filter",
    "MAF_To_Fasta1",
    "MAF_Reverse_Complement_1",
    "MAF_split_blocks_by_species1",
    "MAF_Limit_To_Species1",
    "maf_by_block_number1",
    "wiggle2simple1",
    # Converters
    "CONVERTER_bed_to_fli_0",
    "CONVERTER_fastq_to_fqtoc0",
    "CONVERTER_gff_to_fli_0",
    "CONVERTER_gff_to_interval_index_0",
    "CONVERTER_maf_to_fasta_0",
    "CONVERTER_maf_to_interval_0",
    "CONVERTER_wiggle_to_interval_0",
    # Tools improperly migrated to the tool shed (devteam)
    "lastz_wrapper_2",
    "qualityFilter",
    "winSplitter",
    "pileup_interval",
    "count_gff_features",
    "Convert characters1",
    "lastz_paired_reads_wrapper",
    "subRate1",
    "substitutions1",
    "sam_pileup",
    "find_diag_hits",
    "cufflinks",
    # Tools improperly migrated to the tool shed (iuc)
    "tabular_to_dbnsfp",
    # Tools improperly migrated using Galaxy (from shed other)
    "column_join",
    "gd_coverage_distributions",  # Genome Diversity tools from miller-lab
    "gd_dpmix",
    "gd_pca",
    "gd_phylogenetic_tree",
    "gd_population_structure",
    "gd_prepare_population_structure",
    # Datasources
    "genomespace_importer"
]
# Tools that needed galaxy on the PATH in the past but no longer do along
# with the version at which they were fixed.
GALAXY_LIB_TOOLS_VERSIONED = {
<<<<<<< HEAD
    "sam_to_bam": packaging.version.parse("1.1.3"),
    "PEsortedSAM2readprofile": packaging.version.parse("1.1.1"),
    "fetchflank": packaging.version.parse("1.0.1"),
=======
    "sam_to_bam": LooseVersion("1.1.3"),
    "PEsortedSAM2readprofile": LooseVersion("1.1.1"),
    "fetchflank": LooseVersion("1.0.1"),
    "Extract genomic DNA 1": LooseVersion("3.0.0"),
>>>>>>> 2d132a45
}


class ToolErrorLog:
    def __init__(self):
        self.error_stack = []
        self.max_errors = 100

    def add_error(self, file, phase, exception):
        self.error_stack.insert(0, {
            "file": file,
            "time": str(datetime.now()),
            "phase": phase,
            "error": str(exception)
        })
        if len(self.error_stack) > self.max_errors:
            self.error_stack.pop()


global_tool_errors = ToolErrorLog()


class ToolInputsNotReadyException(Exception):
    pass


class ToolNotFoundException(Exception):
    pass


def create_tool_from_source(app, tool_source, config_file=None, **kwds):
    # Allow specifying a different tool subclass to instantiate
    tool_module = tool_source.parse_tool_module()
    if tool_module is not None:
        module, cls = tool_module
        mod = __import__(module, globals(), locals(), [cls])
        ToolClass = getattr(mod, cls)
    elif tool_source.parse_tool_type():
        tool_type = tool_source.parse_tool_type()
        ToolClass = tool_types.get(tool_type)
    else:
        # Normal tool
        root = getattr(tool_source, 'root', None)
        ToolClass = Tool
    tool = ToolClass(config_file, tool_source, app, **kwds)
    return tool


class ToolBox(BaseGalaxyToolBox):
    """ A derivative of AbstractToolBox with knowledge about Tool internals -
    how to construct them, action types, dependency management, etc....
    """

    def __init__(self, config_filenames, tool_root_dir, app):
        self._reload_count = 0
        self.tool_location_fetcher = ToolLocationFetcher()
        super(ToolBox, self).__init__(
            config_filenames=config_filenames,
            tool_root_dir=tool_root_dir,
            app=app,
        )

    def handle_panel_update(self, section_dict):
        """
        Sends a panel update to all threads/processes.
        """
        send_control_task(self.app, 'create_panel_section', kwargs=section_dict)
        # The following local call to self.create_section should be unnecessary
        # but occasionally the local ToolPanelElements instance appears to not
        # get updated.
        self.create_section(section_dict)

    def has_reloaded(self, other_toolbox):
        return self._reload_count != other_toolbox._reload_count

    @property
    def all_requirements(self):
        reqs = set([req for _, tool in self.tools() for req in tool.tool_requirements])
        return [r.to_dict() for r in reqs]

    @property
    def tools_by_id(self):
        # Deprecated method, TODO - eliminate calls to this in test/.
        return self._tools_by_id

    def create_tool(self, config_file, **kwds):
        try:
            tool_source = get_tool_source(
                config_file,
                enable_beta_formats=getattr(self.app.config, "enable_beta_tool_formats", False),
                tool_location_fetcher=self.tool_location_fetcher,
            )
        except Exception as e:
            # capture and log parsing errors
            global_tool_errors.add_error(config_file, "Tool XML parsing", e)
            raise e
        return self._create_tool_from_source(tool_source, config_file=config_file, **kwds)

    def _create_tool_from_source(self, tool_source, **kwds):
        return create_tool_from_source(self.app, tool_source, **kwds)

    def get_tool_components(self, tool_id, tool_version=None, get_loaded_tools_by_lineage=False, set_selected=False):
        """
        Retrieve all loaded versions of a tool from the toolbox and return a select list enabling
        selection of a different version, the list of the tool's loaded versions, and the specified tool.
        """
        toolbox = self
        tool_version_select_field = None
        tools = []
        tool = None
        # Backwards compatibility for datasource tools that have default tool_id configured, but which
        # are now using only GALAXY_URL.
        tool_ids = listify(tool_id)
        for tool_id in tool_ids:
            if get_loaded_tools_by_lineage:
                tools = toolbox.get_loaded_tools_by_lineage(tool_id)
            else:
                tools = toolbox.get_tool(tool_id, tool_version=tool_version, get_all_versions=True)
            if tools:
                tool = toolbox.get_tool(tool_id, tool_version=tool_version, get_all_versions=False)
                if len(tools) > 1:
                    tool_version_select_field = self.__build_tool_version_select_field(tools, tool.id, set_selected)
                break
        return tool_version_select_field, tools, tool

    def _path_template_kwds(self):
        return {
            "model_tools_path": MODEL_TOOLS_PATH,
        }

    def _get_tool_shed_repository(self, tool_shed, name, owner, installed_changeset_revision):
        # Abstract toolbox doesn't have a dependency on the the database, so
        # override _get_tool_shed_repository here to provide this information.

        return repository_util.get_installed_repository(
            self.app,
            tool_shed=tool_shed,
            name=name,
            owner=owner,
            installed_changeset_revision=installed_changeset_revision
        )

    def __build_tool_version_select_field(self, tools, tool_id, set_selected):
        """Build a SelectField whose options are the ids for the received list of tools."""
        options = []
        for tool in tools:
            options.insert(0, (tool.version, tool.id))
        select_field = SelectField(name='tool_id')
        for option_tup in options:
            selected = set_selected and option_tup[1] == tool_id
            if selected:
                select_field.add_option('version %s' % option_tup[0], option_tup[1], selected=True)
            else:
                select_field.add_option('version %s' % option_tup[0], option_tup[1])
        return select_field


class DefaultToolState(object):
    """
    Keeps track of the state of a users interaction with a tool between
    requests.
    """

    def __init__(self):
        self.page = 0
        self.rerun_remap_job_id = None
        self.inputs = {}

    def initialize(self, trans, tool):
        """
        Create a new `DefaultToolState` for this tool. It will be initialized
        with default values for inputs. Grouping elements are filled in recursively.
        """
        self.inputs = {}
        context = ExpressionContext(self.inputs)
        for input in tool.inputs.values():
            self.inputs[input.name] = input.get_initial_value(trans, context)

    def encode(self, tool, app, nested=False):
        """
        Convert the data to a string
        """
        value = params_to_strings(tool.inputs, self.inputs, app, nested=nested)
        value["__page__"] = self.page
        value["__rerun_remap_job_id__"] = self.rerun_remap_job_id
        return value

    def decode(self, values, tool, app):
        """
        Restore the state from a string
        """
        values = json_fix(safe_loads(values)) or {}
        self.page = values.pop("__page__") if "__page__" in values else None
        self.rerun_remap_job_id = values.pop("__rerun_remap_job_id__") if "__rerun_remap_job_id__" in values else None
        self.inputs = params_from_strings(tool.inputs, values, app, ignore_errors=True)

    def copy(self):
        """
        Shallow copy of the state
        """
        new_state = DefaultToolState()
        new_state.page = self.page
        new_state.rerun_remap_job_id = self.rerun_remap_job_id
        new_state.inputs = self.inputs
        return new_state


class Tool(object, Dictifiable):
    """
    Represents a computational tool that can be executed through Galaxy.
    """

    tool_type = 'default'
    requires_setting_metadata = True
    default_tool_action = DefaultToolAction
    dict_collection_visible_keys = ['id', 'name', 'version', 'description', 'labels']

    def __init__(self, config_file, tool_source, app, guid=None, repository_id=None, allow_code_files=True):
        """Load a tool from the config named by `config_file`"""
        # Determine the full path of the directory where the tool config is
        self.config_file = config_file
        self.tool_dir = os.path.dirname(config_file)
        self.app = app
        self.repository_id = repository_id
        self._allow_code_files = allow_code_files
        # setup initial attribute values
        self.inputs = odict()
        self.stdio_exit_codes = list()
        self.stdio_regexes = list()
        self.inputs_by_page = list()
        self.display_by_page = list()
        self.action = '/tool_runner/index'
        self.target = 'galaxy_main'
        self.method = 'post'
        self.labels = []
        self.check_values = True
        self.nginx_upload = False
        self.input_required = False
        self.display_interface = True
        self.require_login = False
        self.rerun = False
        # Define a place to keep track of all input   These
        # differ from the inputs dictionary in that inputs can be page
        # elements like conditionals, but input_params are basic form
        # parameters like SelectField objects.  This enables us to more
        # easily ensure that parameter dependencies like index files or
        # tool_data_table_conf.xml entries exist.
        self.input_params = []
        # Attributes of tools installed from Galaxy tool sheds.
        self.tool_shed = None
        self.repository_name = None
        self.repository_owner = None
        self.changeset_revision = None
        self.installed_changeset_revision = None
        self.sharable_url = None
        # The tool.id value will be the value of guid, but we'll keep the
        # guid attribute since it is useful to have.
        self.guid = guid
        self.old_id = None
        self.version = None
        self._lineage = None
        self.dependencies = []
        # populate toolshed repository info, if available
        self.populate_tool_shed_info()
        # add tool resource parameters
        self.populate_resource_parameters(tool_source)
        # Parse XML element containing configuration
        try:
            self.parse(tool_source, guid=guid)
        except Exception as e:
            global_tool_errors.add_error(config_file, "Tool Loading", e)
            raise e
        self.history_manager = histories.HistoryManager(app)
        self._view = views.DependencyResolversView(app)
        # The job search is only relevant in a galaxy context, and breaks
        # loading tools into the toolshed for validation.
        if self.app.name == 'galaxy':
            self.job_search = JobSearch(app=self.app)

    @property
    def version_object(self):
        return packaging.version.parse(self.version)

    @property
    def sa_session(self):
        """Returns a SQLAlchemy session"""
        return self.app.model.context

    @property
    def lineage(self):
        """Return ToolLineage for this tool."""
        return self._lineage

    @property
    def tool_versions(self):
        # If we have versions, return them.
        if self.lineage:
            return self.lineage.get_versions()
        else:
            return []

    @property
    def tool_shed_repository(self):
        # If this tool is included in an installed tool shed repository, return it.
        if self.tool_shed:
            return repository_util.get_installed_repository(self.app,
                                                            tool_shed=self.tool_shed,
                                                            name=self.repository_name,
                                                            owner=self.repository_owner,
                                                            installed_changeset_revision=self.installed_changeset_revision)
        return None

    @property
    def produces_collections_with_unknown_structure(self):

        def output_is_dynamic(output):
            if not output.collection:
                return False
            return output.dynamic_structure

        return any(map(output_is_dynamic, self.outputs.values()))

    @property
    def valid_input_states(self):
        return model.Dataset.valid_input_states

    @property
    def requires_galaxy_python_environment(self):
        """Indicates this tool's runtime requires Galaxy's Python environment."""
        # All special tool types (data source, history import/export, etc...)
        # seem to require Galaxy's Python.
        if self.tool_type != "default":
            return True

        config = self.app.config
        preserve_python_environment = config.preserve_python_environment
        if preserve_python_environment == "always":
            return True
        elif preserve_python_environment == "legacy_and_local" and self.repository_id is None:
            return True
        else:
            unversioned_legacy_tool = self.old_id in GALAXY_LIB_TOOLS_UNVERSIONED
            versioned_legacy_tool = self.old_id in GALAXY_LIB_TOOLS_VERSIONED
            legacy_tool = unversioned_legacy_tool or \
                (versioned_legacy_tool and self.version_object < GALAXY_LIB_TOOLS_VERSIONED[self.old_id])
            return legacy_tool

    def __get_job_tool_configuration(self, job_params=None):
        """Generalized method for getting this tool's job configuration.

        :type job_params: dict or None
        :returns: `galaxy.jobs.JobToolConfiguration` -- JobToolConfiguration that matches this `Tool` and the given `job_params`
        """
        rval = None
        if len(self.job_tool_configurations) == 1:
            # If there's only one config, use it rather than wasting time on comparisons
            rval = self.job_tool_configurations[0]
        elif job_params is None:
            for job_tool_config in self.job_tool_configurations:
                if not job_tool_config.params:
                    rval = job_tool_config
                    break
        else:
            for job_tool_config in self.job_tool_configurations:
                if job_tool_config.params:
                    # There are job params and this config has params defined
                    for param, value in job_params.items():
                        if param not in job_tool_config.params or job_tool_config.params[param] != value:
                            break
                    else:
                        # All params match, use this config
                        rval = job_tool_config
                        break
                else:
                    rval = job_tool_config
        assert rval is not None, 'Could not get a job tool configuration for Tool %s with job_params %s, this is a bug' % (self.id, job_params)
        return rval

    def get_job_handler(self, job_params=None):
        """Get a suitable job handler for this `Tool` given the provided `job_params`.  If multiple handlers are valid for combination of `Tool` and `job_params` (e.g. the defined handler is a handler tag), one will be selected at random.

        :param job_params: Any params specific to this job (e.g. the job source)
        :type job_params: dict or None

        :returns: str -- The id of a job handler for a job run of this `Tool`
        """
        # convert tag to ID if necessary
        return self.app.job_config.get_handler(self.__get_job_tool_configuration(job_params=job_params).handler)

    def get_job_destination(self, job_params=None):
        """
        :returns: galaxy.jobs.JobDestination -- The destination definition and runner parameters.
        """
        return self.app.job_config.get_destination(self.__get_job_tool_configuration(job_params=job_params).destination)

    def get_panel_section(self):
        return self.app.toolbox.get_integrated_section_for_tool(self)

    def allow_user_access(self, user, attempting_access=True):
        """
        :returns: bool -- Whether the user is allowed to access the tool.
        """
        if self.require_login and user is None:
            return False
        return True

    def parse(self, tool_source, guid=None):
        """
        Read tool configuration from the element `root` and fill in `self`.
        """
        self.profile = float(tool_source.parse_profile())
        # Get the UNIQUE id for the tool
        self.old_id = tool_source.parse_id()
        if guid is None:
            self.id = self.old_id
        else:
            self.id = guid
        if not self.id:
            raise Exception("Missing tool 'id' for tool at '%s'" % tool_source)

        profile = packaging.version.parse(str(self.profile))
        if profile >= packaging.version.parse("16.04") and packaging.version.parse(VERSION_MAJOR) < profile:
            template = "The tool %s targets version %s of Galaxy, you should upgrade Galaxy to ensure proper functioning of this tool."
            message = template % (self.id, self.profile)
            raise Exception(message)

        # Get the (user visible) name of the tool
        self.name = tool_source.parse_name()
        if not self.name:
            raise Exception("Missing tool 'name' for tool with id '%s' at '%s'" % (self.id, tool_source))

        self.version = tool_source.parse_version()
        if not self.version:
            if self.profile < 16.04:
                # For backward compatibility, some tools may not have versions yet.
                self.version = "1.0.0"
            else:
                raise Exception("Missing tool 'version' for tool with id '%s' at '%s'" % (self.id, tool_source))

        self.edam_operations = tool_source.parse_edam_operations()
        self.edam_topics = tool_source.parse_edam_topics()

        # Support multi-byte tools
        self.is_multi_byte = tool_source.parse_is_multi_byte()
        # Legacy feature, ignored by UI.
        self.force_history_refresh = False

        self.display_interface = tool_source.parse_display_interface(default=self.display_interface)

        self.require_login = tool_source.parse_require_login(self.require_login)

        request_param_translation_elem = tool_source.parse_request_param_translation_elem()
        if request_param_translation_elem is not None:
            # Load input translator, used by datasource tools to change names/values of incoming parameters
            self.input_translator = ToolInputTranslator.from_element(request_param_translation_elem)
        else:
            self.input_translator = None

        self.parse_command(tool_source)
        self.environment_variables = self.parse_environment_variables(tool_source)
        self.tmp_directory_vars = tool_source.parse_tmp_directory_vars()

        home_target = tool_source.parse_home_target()
        tmp_target = tool_source.parse_tmp_target()
        # If a tool explicitly sets one of these variables just respect that and turn off
        # explicit processing by Galaxy.
        for environment_variable in self.environment_variables:
            if environment_variable.get("name") == "HOME":
                home_target = None
                continue
            for tmp_directory_var in self.tmp_directory_vars:
                if environment_variable.get("name") == tmp_directory_var:
                    tmp_target = None
                    break
        self.home_target = home_target
        self.tmp_target = tmp_target
        self.docker_env_pass_through = tool_source.parse_docker_env_pass_through()

        # Parameters used to build URL for redirection to external app
        redirect_url_params = tool_source.parse_redirect_url_params_elem()
        if redirect_url_params is not None and redirect_url_params.text is not None:
            # get rid of leading / trailing white space
            redirect_url_params = redirect_url_params.text.strip()
            # Replace remaining white space with something we can safely split on later
            # when we are building the params
            self.redirect_url_params = redirect_url_params.replace(' ', '**^**')
        else:
            self.redirect_url_params = ''

        # Short description of the tool
        self.description = tool_source.parse_description()

        # Versioning for tools
        self.version_string_cmd = None
        version_command = tool_source.parse_version_command()
        if version_command is not None:
            self.version_string_cmd = version_command.strip()

            version_cmd_interpreter = tool_source.parse_version_command_interpreter()
            if version_cmd_interpreter:
                executable = self.version_string_cmd.split()[0]
                abs_executable = os.path.abspath(os.path.join(self.tool_dir, executable))
                command_line = self.version_string_cmd.replace(executable, abs_executable, 1)
                self.version_string_cmd = version_cmd_interpreter + " " + command_line

        # Parallelism for tasks, read from tool config.
        self.parallelism = tool_source.parse_parallelism()

        # Get JobToolConfiguration(s) valid for this particular Tool.  At least
        # a 'default' will be provided that uses the 'default' handler and
        # 'default' destination.  I thought about moving this to the
        # job_config, but it makes more sense to store here. -nate
        self_ids = [self.id.lower()]
        if self.old_id != self.id:
            # Handle toolshed guids
            self_ids = [self.id.lower(), self.id.lower().rsplit('/', 1)[0], self.old_id.lower()]
        self.all_ids = self_ids

        # In the toolshed context, there is no job config.
        if hasattr(self.app, 'job_config'):
            self.job_tool_configurations = self.app.job_config.get_job_tool_configurations(self_ids)

        # Is this a 'hidden' tool (hidden in tool menu)
        self.hidden = tool_source.parse_hidden()

        self.__parse_legacy_features(tool_source)

        # Load any tool specific options (optional)
        self.options = dict(
            sanitize=tool_source.parse_sanitize(),
            refresh=tool_source.parse_refresh(),
        )
        self.options = Bunch(** self.options)

        # Read in name of galaxy.json metadata file and how to parse it.
        self.provided_metadata_file = tool_source.parse_provided_metadata_file()
        self.provided_metadata_style = tool_source.parse_provided_metadata_style()

        # Parse tool inputs (if there are any required)
        self.parse_inputs(tool_source)

        # Parse tool help
        self.parse_help(tool_source)

        # Description of outputs produced by an invocation of the tool
        self.parse_outputs(tool_source)

        # Parse result handling for tool exit codes and stdout/stderr messages:
        self.parse_stdio(tool_source)

        self.strict_shell = tool_source.parse_strict_shell()

        # Any extra generated config files for the tool
        self.__parse_config_files(tool_source)
        # Action
        action = tool_source.parse_action_module()
        if action is None:
            self.tool_action = self.default_tool_action()
        else:
            module, cls = action
            mod = __import__(module, globals(), locals(), [cls])
            self.tool_action = getattr(mod, cls)()
        # Tests
        self.__parse_tests(tool_source)

        # Requirements (dependencies)
        requirements, containers = tool_source.parse_requirements_and_containers()
        self.requirements = requirements
        self.containers = containers

        self.citations = self._parse_citations(tool_source)

        # Determine if this tool can be used in workflows
        self.is_workflow_compatible = self.check_workflow_compatible(tool_source)
        self.__parse_trackster_conf(tool_source)
        # Record macro paths so we can reload a tool if any of its macro has changes
        self._macro_paths = tool_source._macro_paths

    def __parse_legacy_features(self, tool_source):
        self.code_namespace = dict()
        self.hook_map = {}
        self.uihints = {}

        if not hasattr(tool_source, 'root'):
            return

        # TODO: Move following logic into XmlToolSource.
        root = tool_source.root
        # Load any tool specific code (optional) Edit: INS 5/29/2007,
        # allow code files to have access to the individual tool's
        # "module" if it has one.  Allows us to reuse code files, etc.
        if self._allow_code_files:
            for code_elem in root.findall("code"):
                for hook_elem in code_elem.findall("hook"):
                    for key, value in hook_elem.items():
                        # map hook to function
                        self.hook_map[key] = value
                file_name = code_elem.get("file")
                code_path = os.path.join(self.tool_dir, file_name)
                with open(code_path) as f:
                    exec(compile(f.read(), code_path, 'exec'), self.code_namespace)

        # User interface hints
        uihints_elem = root.find("uihints")
        if uihints_elem is not None:
            for key, value in uihints_elem.attrib.items():
                self.uihints[key] = value

    def __parse_tests(self, tool_source):
        self.__tests_source = tool_source
        self.__tests_populated = False

    def __parse_config_files(self, tool_source):
        self.config_files = []
        if not hasattr(tool_source, 'root'):
            return

        root = tool_source.root
        conf_parent_elem = root.find("configfiles")
        if conf_parent_elem is not None:
            inputs_elem = conf_parent_elem.find("inputs")
            if inputs_elem is not None:
                name = inputs_elem.get("name")
                filename = inputs_elem.get("filename", None)
                format = inputs_elem.get("format", "json")
                content = dict(format=format)
                self.config_files.append((name, filename, content))
            for conf_elem in conf_parent_elem.findall("configfile"):
                name = conf_elem.get("name")
                filename = conf_elem.get("filename", None)
                content = conf_elem.text
                self.config_files.append((name, filename, content))

    def __parse_trackster_conf(self, tool_source):
        self.trackster_conf = None
        if not hasattr(tool_source, 'root'):
            return

        # Trackster configuration.
        trackster_conf = tool_source.root.find("trackster_conf")
        if trackster_conf is not None:
            self.trackster_conf = TracksterConfig.parse(trackster_conf)

    @property
    def tests(self):
        if not self.__tests_populated:
            tests_source = self.__tests_source
            if tests_source:
                try:
                    self.__tests = parse_tests(self, tests_source)
                except Exception:
                    self.__tests = None
                    log.exception("Failed to parse tool tests")
            else:
                self.__tests = None
            self.__tests_populated = True
        return self.__tests

    def tool_provided_metadata(self, job_wrapper):
        meta_file = os.path.join(job_wrapper.tool_working_directory, self.provided_metadata_file)
        # LEGACY: Remove in 17.XX
        if not os.path.exists(meta_file):
            # Maybe this is a legacy job, use the job working directory instead
            meta_file = os.path.join(job_wrapper.working_directory, self.provided_metadata_file)

        if not os.path.exists(meta_file):
            return output_collect.NullToolProvidedMetadata()
        if self.provided_metadata_style == "legacy":
            return output_collect.LegacyToolProvidedMetadata(job_wrapper, meta_file)
        else:
            return output_collect.ToolProvidedMetadata(job_wrapper, meta_file)

    def parse_command(self, tool_source):
        """
        """
        # Command line (template). Optional for tools that do not invoke a local program
        command = tool_source.parse_command()
        if command is not None:
            self.command = command.lstrip()  # get rid of leading whitespace
            # Must pre-pend this AFTER processing the cheetah command template
            self.interpreter = tool_source.parse_interpreter()
        else:
            self.command = ''
            self.interpreter = None

    def parse_environment_variables(self, tool_source):
        return tool_source.parse_environment_variables()

    def parse_inputs(self, tool_source):
        """
        Parse the "<inputs>" element and create appropriate `ToolParameter`s.
        This implementation supports multiple pages and grouping constructs.
        """
        # Load parameters (optional)
        pages = tool_source.parse_input_pages()
        enctypes = set()
        if pages.inputs_defined:
            if hasattr(pages, "input_elem"):
                input_elem = pages.input_elem
                # Handle properties of the input form
                self.check_values = string_as_bool(input_elem.get("check_values", self.check_values))
                self.nginx_upload = string_as_bool(input_elem.get("nginx_upload", self.nginx_upload))
                self.action = input_elem.get('action', self.action)
                # If we have an nginx upload, save the action as a tuple instead of
                # a string. The actual action needs to get url_for run to add any
                # prefixes, and we want to avoid adding the prefix to the
                # nginx_upload_path. This logic is handled in the tool_form.mako
                # template.
                if self.nginx_upload and self.app.config.nginx_upload_path:
                    if '?' in unquote_plus(self.action):
                        raise Exception('URL parameters in a non-default tool action can not be used '
                                        'in conjunction with nginx upload.  Please convert them to '
                                        'hidden POST parameters')
                    self.action = (self.app.config.nginx_upload_path + '?nginx_redir=',
                                   unquote_plus(self.action))
                self.target = input_elem.get("target", self.target)
                self.method = input_elem.get("method", self.method)
                # Parse the actual parameters
                # Handle multiple page case
            for page_source in pages.page_sources:
                inputs = self.parse_input_elem(page_source, enctypes)
                display = page_source.parse_display()
                self.inputs_by_page.append(inputs)
                self.inputs.update(inputs)
                self.display_by_page.append(display)
        else:
            self.inputs_by_page.append(self.inputs)
            self.display_by_page.append(None)
        self.display = self.display_by_page[0]
        self.npages = len(self.inputs_by_page)
        self.last_page = len(self.inputs_by_page) - 1
        self.has_multiple_pages = bool(self.last_page)
        # Determine the needed enctype for the form
        if len(enctypes) == 0:
            self.enctype = "application/x-www-form-urlencoded"
        elif len(enctypes) == 1:
            self.enctype = enctypes.pop()
        else:
            raise Exception("Conflicting required enctypes: %s" % str(enctypes))
        # Check if the tool either has no parameters or only hidden (and
        # thus hardcoded)  FIXME: hidden parameters aren't
        # parameters at all really, and should be passed in a different
        # way, making this check easier.
        template_macros = {}
        if hasattr(tool_source, 'root'):
            template_macros = template_macro_params(tool_source.root)
        self.template_macro_params = template_macros
        for param in self.inputs.values():
            if not isinstance(param, (HiddenToolParameter, BaseURLToolParameter)):
                self.input_required = True
                break

    def parse_help(self, tool_source):
        """
        Parse the help text for the tool. Formatted in reStructuredText, but
        stored as Mako to allow for dynamic image paths.
        This implementation supports multiple pages.
        """
        # TODO: Allow raw HTML or an external link.
        self.__help = HELP_UNINITIALIZED
        self.__help_by_page = HELP_UNINITIALIZED
        self.__help_source = tool_source

    def parse_outputs(self, tool_source):
        """
        Parse <outputs> elements and fill in self.outputs (keyed by name)
        """
        self.outputs, self.output_collections = tool_source.parse_outputs(self)

    # TODO: Include the tool's name in any parsing warnings.
    def parse_stdio(self, tool_source):
        """
        Parse <stdio> element(s) and fill in self.return_codes,
        self.stderr_rules, and self.stdout_rules. Return codes have a range
        and an error type (fault or warning).  Stderr and stdout rules have
        a regular expression and an error level (fault or warning).
        """
        exit_codes, regexes = tool_source.parse_stdio()
        self.stdio_exit_codes = exit_codes
        self.stdio_regexes = regexes

    def _parse_citations(self, tool_source):
        # TODO: Move following logic into ToolSource abstraction.
        if not hasattr(tool_source, 'root'):
            return []

        root = tool_source.root
        citations = []
        citations_elem = root.find("citations")
        if citations_elem is None:
            return citations

        for citation_elem in citations_elem:
            if citation_elem.tag != "citation":
                pass
            if hasattr(self.app, 'citations_manager'):
                citation = self.app.citations_manager.parse_citation(citation_elem, self.tool_dir)
                if citation:
                    citations.append(citation)
        return citations

    def parse_input_elem(self, page_source, enctypes, context=None):
        """
        Parse a parent element whose children are inputs -- these could be
        groups (repeat, conditional) or param elements. Groups will be parsed
        recursively.
        """
        rval = odict()
        context = ExpressionContext(rval, context)
        for input_source in page_source.parse_input_sources():
            # Repeat group
            input_type = input_source.parse_input_type()
            if input_type == "repeat":
                group = Repeat()
                group.name = input_source.get("name")
                group.title = input_source.get("title")
                group.help = input_source.get("help", None)
                page_source = input_source.parse_nested_inputs_source()
                group.inputs = self.parse_input_elem(page_source, enctypes, context)
                group.default = int(input_source.get("default", 0))
                group.min = int(input_source.get("min", 0))
                # Use float instead of int so that 'inf' can be used for no max
                group.max = float(input_source.get("max", "inf"))
                assert group.min <= group.max, \
                    ValueError("Min repeat count must be less-than-or-equal to the max.")
                # Force default to be within min-max range
                group.default = min(max(group.default, group.min), group.max)
                rval[group.name] = group
            elif input_type == "conditional":
                group = Conditional()
                group.name = input_source.get("name")
                group.value_ref = input_source.get('value_ref', None)
                group.value_ref_in_group = input_source.get_bool('value_ref_in_group', True)
                value_from = input_source.get("value_from", None)
                if value_from:
                    value_from = value_from.split(':')
                    group.value_from = locals().get(value_from[0])
                    group.test_param = rval[group.value_ref]
                    group.test_param.refresh_on_change = True
                    for attr in value_from[1].split('.'):
                        group.value_from = getattr(group.value_from, attr)
                    for case_value, case_inputs in group.value_from(context, group, self).items():
                        case = ConditionalWhen()
                        case.value = case_value
                        if case_inputs:
                            page_source = XmlPageSource(ElementTree.XML("<when>%s</when>" % case_inputs))
                            case.inputs = self.parse_input_elem(page_source, enctypes, context)
                        else:
                            case.inputs = odict()
                        group.cases.append(case)
                else:
                    # Should have one child "input" which determines the case
                    test_param_input_source = input_source.parse_test_input_source()
                    group.test_param = self.parse_param_elem(test_param_input_source, enctypes, context)
                    if group.test_param.optional:
                        log.warning("Tool with id %s declares a conditional test parameter as optional, this is invalid and will be ignored." % self.id)
                        group.test_param.optional = False
                    possible_cases = list(group.test_param.legal_values)  # store possible cases, undefined whens will have no inputs
                    # Must refresh when test_param changes
                    group.test_param.refresh_on_change = True
                    # And a set of possible cases
                    for (value, case_inputs_source) in input_source.parse_when_input_sources():
                        case = ConditionalWhen()
                        case.value = value
                        case.inputs = self.parse_input_elem(case_inputs_source, enctypes, context)
                        group.cases.append(case)
                        try:
                            possible_cases.remove(case.value)
                        except Exception:
                            log.warning("Tool %s: a when tag has been defined for '%s (%s) --> %s', but does not appear to be selectable." %
                                        (self.id, group.name, group.test_param.name, case.value))
                    for unspecified_case in possible_cases:
                        log.warning("Tool %s: a when tag has not been defined for '%s (%s) --> %s', assuming empty inputs." %
                                    (self.id, group.name, group.test_param.name, unspecified_case))
                        case = ConditionalWhen()
                        case.value = unspecified_case
                        case.inputs = odict()
                        group.cases.append(case)
                rval[group.name] = group
            elif input_type == "section":
                group = Section()
                group.name = input_source.get("name")
                group.title = input_source.get("title")
                group.help = input_source.get("help", None)
                group.expanded = input_source.get_bool("expanded", False)
                page_source = input_source.parse_nested_inputs_source()
                group.inputs = self.parse_input_elem(page_source, enctypes, context)
                rval[group.name] = group
            elif input_type == "upload_dataset":
                elem = input_source.elem()
                group = UploadDataset()
                group.name = elem.get("name")
                group.title = elem.get("title")
                group.file_type_name = elem.get('file_type_name', group.file_type_name)
                group.default_file_type = elem.get('default_file_type', group.default_file_type)
                group.metadata_ref = elem.get('metadata_ref', group.metadata_ref)
                rval[group.file_type_name].refresh_on_change = True
                group_page_source = XmlPageSource(elem)
                group.inputs = self.parse_input_elem(group_page_source, enctypes, context)
                rval[group.name] = group
            elif input_type == "param":
                param = self.parse_param_elem(input_source, enctypes, context)
                rval[param.name] = param
                if hasattr(param, 'data_ref'):
                    param.ref_input = context[param.data_ref]
                self.input_params.append(param)
        return rval

    def parse_param_elem(self, input_source, enctypes, context):
        """
        Parse a single "<param>" element and return a ToolParameter instance.
        Also, if the parameter has a 'required_enctype' add it to the set
        enctypes.
        """
        param = ToolParameter.build(self, input_source)
        param_enctype = param.get_required_enctype()
        if param_enctype:
            enctypes.add(param_enctype)
        # If parameter depends on any other paramters, we must refresh the
        # form when it changes
        for name in param.get_dependencies():
            # Let it throw exception, but give some hint what the problem might be
            if name not in context:
                log.error("Could not find dependency '%s' of parameter '%s' in tool %s" % (name, param.name, self.name))
            context[name].refresh_on_change = True
        return param

    def populate_resource_parameters(self, tool_source):
        root = getattr(tool_source, 'root', None)
        if root is not None and hasattr(self.app, 'job_config') and hasattr(self.app.job_config, 'get_tool_resource_xml'):
            resource_xml = self.app.job_config.get_tool_resource_xml(root.get('id'), self.tool_type)
            if resource_xml is not None:
                inputs = root.find('inputs')
                if inputs is None:
                    inputs = ElementTree.fromstring('<inputs/>')
                    root.append(inputs)
                inputs.append(resource_xml)

    def populate_tool_shed_info(self):
        if self.repository_id is not None and self.app.name == 'galaxy':
            repository_id = self.app.security.decode_id(self.repository_id)
            if hasattr(self.app, 'tool_shed_repository_cache'):
                tool_shed_repository = self.app.tool_shed_repository_cache.get_installed_repository(repository_id=repository_id)
                if tool_shed_repository:
                    self.tool_shed = tool_shed_repository.tool_shed
                    self.repository_name = tool_shed_repository.name
                    self.repository_owner = tool_shed_repository.owner
                    self.changeset_revision = tool_shed_repository.changeset_revision
                    self.installed_changeset_revision = tool_shed_repository.installed_changeset_revision
                    self.sharable_url = tool_shed_repository.get_sharable_url(self.app)

    @property
    def help(self):
        if self.__help is HELP_UNINITIALIZED:
            self.__ensure_help()
        return self.__help

    @property
    def help_by_page(self):
        if self.__help_by_page is HELP_UNINITIALIZED:
            self.__ensure_help()
        return self.__help_by_page

    def __ensure_help(self):
        with HELP_UNINITIALIZED:
            if self.__help is HELP_UNINITIALIZED:
                self.__inititalize_help()

    def __inititalize_help(self):
        tool_source = self.__help_source
        self.__help = None
        self.__help_by_page = []
        help_header = ""
        help_footer = ""
        help_text = tool_source.parse_help()
        if help_text is not None:
            if self.repository_id and help_text.find('.. image:: ') >= 0:
                # Handle tool help image display for tools that are contained in repositories in the tool shed or installed into Galaxy.
                try:
                    help_text = tool_shed.util.shed_util_common.set_image_paths(self.app, self.repository_id, help_text)
                except Exception:
                    log.exception("Exception in parse_help, so images may not be properly displayed")
            try:
                self.__help = Template(rst_to_html(help_text), input_encoding='utf-8',
                                       output_encoding='utf-8', default_filters=['decode.utf8'],
                                       encoding_errors='replace')
            except Exception:
                log.exception("Exception while parsing help for tool with id '%s'", self.id)

            # Handle deprecated multi-page help text in XML case.
            if hasattr(tool_source, "root"):
                help_elem = tool_source.root.find("help")
                help_header = help_text
                help_pages = help_elem.findall("page")
                # Multiple help page case
                if help_pages:
                    for help_page in help_pages:
                        self.__help_by_page.append(help_page.text)
                        help_footer = help_footer + help_page.tail
                # Each page has to rendered all-together because of backreferences allowed by rst
                try:
                    self.__help_by_page = [Template(rst_to_html(help_header + x + help_footer),
                                                    input_encoding='utf-8', output_encoding='utf-8',
                                                    default_filters=['decode.utf8'],
                                                    encoding_errors='replace')
                                           for x in self.__help_by_page]
                except Exception:
                    log.exception("Exception while parsing multi-page help for tool with id '%s'", self.id)
        # Pad out help pages to match npages ... could this be done better?
        while len(self.__help_by_page) < self.npages:
            self.__help_by_page.append(self.__help)

    def find_output_def(self, name):
        # name is JobToOutputDatasetAssociation name.
        # TODO: to defensive, just throw IndexError and catch somewhere
        # up that stack.
        if ToolOutputCollectionPart.is_named_collection_part_name(name):
            collection_name, part = ToolOutputCollectionPart.split_output_name(name)
            collection_def = self.output_collections.get(collection_name, None)
            if not collection_def:
                return None
            return collection_def.outputs.get(part, None)
        else:
            return self.outputs.get(name, None)

    def check_workflow_compatible(self, tool_source):
        """
        Determine if a tool can be used in workflows. External tools and the
        upload tool are currently not supported by workflows.
        """
        # Multiple page tools are not supported -- we're eliminating most
        # of these anyway
        if self.has_multiple_pages:
            return False
        # This is probably the best bet for detecting external web tools
        # right now
        if self.tool_type.startswith('data_source'):
            return False

        if hasattr(tool_source, "root"):
            root = tool_source.root
            if not string_as_bool(root.get("workflow_compatible", "True")):
                return False

        # TODO: Anyway to capture tools that dynamically change their own
        #       outputs?
        return True

    def new_state(self, trans):
        """
        Create a new `DefaultToolState` for this tool. It will be initialized
        with default values for inputs. Grouping elements are filled in recursively.
        """
        state = DefaultToolState()
        state.initialize(trans, self)
        return state

    def get_param(self, key):
        """
        Returns the parameter named `key` or None if there is no such
        parameter.
        """
        return self.inputs.get(key, None)

    def get_hook(self, name):
        """
        Returns an object from the code file referenced by `code_namespace`
        (this will normally be a callable object)
        """
        if self.code_namespace:
            # Try to look up hook in self.hook_map, otherwise resort to default
            if name in self.hook_map and self.hook_map[name] in self.code_namespace:
                return self.code_namespace[self.hook_map[name]]
            elif name in self.code_namespace:
                return self.code_namespace[name]
        return None

    def visit_inputs(self, values, callback):
        """
        Call the function `callback` on each parameter of this tool. Visits
        grouping parameters recursively and constructs unique prefixes for
        each nested set of  The callback method is then called as:

        `callback( level_prefix, parameter, parameter_value )`
        """
        # HACK: Yet another hack around check_values -- WHY HERE?
        if self.check_values:
            visit_input_values(self.inputs, values, callback)

    def expand_incoming(self, trans, incoming, request_context):
        rerun_remap_job_id = None
        if 'rerun_remap_job_id' in incoming:
            try:
                rerun_remap_job_id = trans.app.security.decode_id(incoming['rerun_remap_job_id'])
            except Exception as exception:
                log.error(str(exception))
                raise exceptions.MessageException('Failure executing tool (attempting to rerun invalid job).')

        # Fixed set of input parameters may correspond to any number of jobs.
        # Expand these out to individual parameters for given jobs (tool executions).
        expanded_incomings, collection_info = expand_meta_parameters(trans, self, incoming)

        # Remapping a single job to many jobs doesn't make sense, so disable
        # remap if multi-runs of tools are being used.
        if rerun_remap_job_id and len(expanded_incomings) > 1:
            raise exceptions.MessageException(
                'Failure executing tool (cannot create multiple jobs when remapping existing job).')

        # Process incoming data
        validation_timer = ExecutionTimer()
        all_errors = []
        all_params = []
        for expanded_incoming in expanded_incomings:
            params = {}
            errors = {}
            if self.input_translator:
                self.input_translator.translate(expanded_incoming)
            if not self.check_values:
                # If `self.check_values` is false we don't do any checking or
                # processing on input  This is used to pass raw values
                # through to/from external sites.
                params = expanded_incoming
            else:
                # Update state for all inputs on the current page taking new
                # values from `incoming`.
                populate_state(request_context, self.inputs, expanded_incoming, params, errors)

                # If the tool provides a `validate_input` hook, call it.
                validate_input = self.get_hook('validate_input')
                if validate_input:
                    validate_input(request_context, errors, params, self.inputs)
            all_errors.append(errors)
            all_params.append(params)
        log.debug('Validated and populated state for tool request %s' % validation_timer)
        return all_params, all_errors, rerun_remap_job_id, collection_info

    def handle_input(self, trans, incoming, history=None, use_cached_job=False):
        """
        Process incoming parameters for this tool from the dict `incoming`,
        update the tool state (or create if none existed), and either return
        to the form or execute the tool (only if 'execute' was clicked and
        there were no errors).
        """
        request_context = WorkRequestContext(app=trans.app, user=trans.user, history=history or trans.history)
        all_params, all_errors, rerun_remap_job_id, collection_info = self.expand_incoming(trans=trans, incoming=incoming, request_context=request_context)
        # If there were errors, we stay on the same page and display them
        if any(all_errors):
            err_data = {key: value for d in all_errors for (key, value) in d.items()}
            raise exceptions.MessageException(', '.join(msg for msg in err_data.values()), err_data=err_data)
        else:
            mapping_params = MappingParameters(incoming, all_params)
            completed_jobs = {}
            for i, param in enumerate(all_params):
                if use_cached_job:
                    completed_jobs[i] = self.job_search.by_tool_input(
                        trans=trans,
                        tool_id=self.id,
                        tool_version=self.version,
                        param=param,
                        param_dump=self.params_to_strings(param, self.app, nested=True),
                        job_state=None,
                    )
                else:
                    completed_jobs[i] = None
            execution_tracker = execute_job(trans, self, mapping_params, history=request_context.history, rerun_remap_job_id=rerun_remap_job_id, collection_info=collection_info, completed_jobs=completed_jobs)
            # Raise an exception if there were jobs to execute and none of them were submitted,
            # if at least one is submitted or there are no jobs to execute - return aggregate
            # information including per-job errors. Arguably we should just always return the
            # aggregate information - we just haven't done that historically.
            raise_execution_exception = not execution_tracker.successful_jobs and len(all_params) > 0

            if raise_execution_exception:
                raise exceptions.MessageException(execution_tracker.execution_errors[0])

            return dict(out_data=execution_tracker.output_datasets,
                        num_jobs=len(execution_tracker.successful_jobs),
                        job_errors=execution_tracker.execution_errors,
                        jobs=execution_tracker.successful_jobs,
                        output_collections=execution_tracker.output_collections,
                        implicit_collections=execution_tracker.implicit_collections)

    def handle_single_execution(self, trans, rerun_remap_job_id, execution_slice, history, execution_cache=None, completed_job=None):
        """
        Return a pair with whether execution is successful as well as either
        resulting output data or an error message indicating the problem.
        """
        try:
            job, out_data = self.execute(
                trans,
                incoming=execution_slice.param_combination,
                history=history,
                rerun_remap_job_id=rerun_remap_job_id,
                execution_cache=execution_cache,
                dataset_collection_elements=execution_slice.dataset_collection_elements,
                completed_job=completed_job,
            )
        except httpexceptions.HTTPFound as e:
            # if it's a paste redirect exception, pass it up the stack
            raise e
        except ToolInputsNotReadyException as e:
            return False, e
        except Exception as e:
            log.exception('Exception caught while attempting tool execution:')
            message = 'Error executing tool: %s' % str(e)
            return False, message
        if isinstance(out_data, odict):
            return job, list(out_data.items())
        else:
            if isinstance(out_data, string_types):
                message = out_data
            else:
                message = 'Failure executing tool (invalid data returned from tool execution)'
            return False, message

    def find_fieldstorage(self, x):
        if isinstance(x, FieldStorage):
            raise InterruptedUpload(None)
        elif isinstance(x, dict):
            [self.find_fieldstorage(y) for y in x.values()]
        elif isinstance(x, list):
            [self.find_fieldstorage(y) for y in x]

    @property
    def params_with_missing_data_table_entry(self):
        """
        Return all parameters that are dynamically generated select lists whose
        options require an entry not currently in the tool_data_table_conf.xml file.
        """
        params = []
        for input_param in self.input_params:
            if isinstance(input_param, SelectToolParameter) and input_param.is_dynamic:
                options = input_param.options
                if options and options.missing_tool_data_table_name and input_param not in params:
                    params.append(input_param)
        return params

    @property
    def params_with_missing_index_file(self):
        """
        Return all parameters that are dynamically generated
        select lists whose options refer to a  missing .loc file.
        """
        params = []
        for input_param in self.input_params:
            if isinstance(input_param, SelectToolParameter) and input_param.is_dynamic:
                options = input_param.options
                if options and options.tool_data_table and options.tool_data_table.missing_index_file and input_param not in params:
                    params.append(input_param)
        return params

    def get_static_param_values(self, trans):
        """
        Returns a map of parameter names and values if the tool does not
        require any user input. Will raise an exception if any parameter
        does require input.
        """
        args = dict()
        for key, param in self.inputs.items():
            # BaseURLToolParameter is now a subclass of HiddenToolParameter, so
            # we must check if param is a BaseURLToolParameter first
            if isinstance(param, BaseURLToolParameter):
                args[key] = param.get_initial_value(trans, None)
            elif isinstance(param, HiddenToolParameter):
                args[key] = model.User.expand_user_properties(trans.user, param.value)
            else:
                raise Exception("Unexpected parameter type")
        return args

    def execute(self, trans, incoming={}, set_output_hid=True, history=None, **kwargs):
        """
        Execute the tool using parameter values in `incoming`. This just
        dispatches to the `ToolAction` instance specified by
        `self.tool_action`. In general this will create a `Job` that
        when run will build the tool's outputs, e.g. `DefaultToolAction`.
        """
        return self.tool_action.execute(self, trans, incoming=incoming, set_output_hid=set_output_hid, history=history, **kwargs)

    def params_to_strings(self, params, app, nested=False):
        return params_to_strings(self.inputs, params, app, nested)

    def params_from_strings(self, params, app, ignore_errors=False):
        return params_from_strings(self.inputs, params, app, ignore_errors)

    def check_and_update_param_values(self, values, trans, update_values=True, workflow_building_mode=False):
        """
        Check that all parameters have values, and fill in with default
        values where necessary. This could be called after loading values
        from a database in case new parameters have been added.
        """
        messages = {}
        request_context = WorkRequestContext(app=trans.app, user=trans.user, history=trans.history, workflow_building_mode=workflow_building_mode)

        def validate_inputs(input, value, error, parent, context, prefixed_name, prefixed_label, **kwargs):
            if not error:
                value, error = check_param(request_context, input, value, context)
            if error:
                if update_values:
                    try:
                        previous_value = value
                        value = input.get_initial_value(request_context, context)
                        if not prefixed_name.startswith('__'):
                            messages[prefixed_name] = error if previous_value == value else '%s Using default: \'%s\'.' % (error, value)
                        parent[input.name] = value
                    except Exception:
                        messages[prefixed_name] = 'Attempt to replace invalid value for \'%s\' failed.' % (prefixed_label)
                else:
                    messages[prefixed_name] = error

        visit_input_values(self.inputs, values, validate_inputs)
        return messages

    def build_dependency_cache(self, **kwds):
        if isinstance(self.app.toolbox.dependency_manager, CachedDependencyManager):
            self.app.toolbox.dependency_manager.build_cache(
                requirements=self.requirements,
                installed_tool_dependencies=self.installed_tool_dependencies,
                tool_dir=self.tool_dir,
                job_directory=None,
                metadata=False,
                tool_instance=self,
                **kwds
            )

    def build_dependency_shell_commands(self, job_directory=None, metadata=False):
        """
        Return a list of commands to be run to populate the current environment to include this tools requirements.
        """
        return self.app.toolbox.dependency_manager.dependency_shell_commands(
            requirements=self.requirements,
            installed_tool_dependencies=self.installed_tool_dependencies,
            tool_dir=self.tool_dir,
            job_directory=job_directory,
            preserve_python_environment=self.requires_galaxy_python_environment,
            metadata=metadata,
            tool_instance=self
        )

    @property
    def installed_tool_dependencies(self):
        if self.tool_shed_repository:
            installed_tool_dependencies = self.tool_shed_repository.tool_dependencies_installed_or_in_error
        else:
            installed_tool_dependencies = None
        return installed_tool_dependencies

    @property
    def tool_requirements(self):
        """
        Return all requiremens of type package
        """
        return self.requirements.packages

    @property
    def tool_requirements_status(self):
        """
        Return a list of dictionaries for all tool dependencies with their associated status
        """
        return self._view.get_requirements_status({self.id: self.tool_requirements}, self.installed_tool_dependencies)

    def build_redirect_url_params(self, param_dict):
        """
        Substitute parameter values into self.redirect_url_params
        """
        if not self.redirect_url_params:
            return
        redirect_url_params = None
        # Substituting parameter values into the url params
        redirect_url_params = fill_template(self.redirect_url_params, context=param_dict)
        # Remove newlines
        redirect_url_params = redirect_url_params.replace("\n", " ").replace("\r", " ")
        return redirect_url_params

    def parse_redirect_url(self, data, param_dict):
        """
        Parse the REDIRECT_URL tool param. Tools that send data to an external
        application via a redirect must include the following 3 tool params:

        1) REDIRECT_URL - the url to which the data is being sent

        2) DATA_URL - the url to which the receiving application will send an
           http post to retrieve the Galaxy data

        3) GALAXY_URL - the url to which the external application may post
           data as a response
        """
        redirect_url = param_dict.get('REDIRECT_URL')
        redirect_url_params = self.build_redirect_url_params(param_dict)
        # Add the parameters to the redirect url.  We're splitting the param
        # string on '**^**' because the self.parse() method replaced white
        # space with that separator.
        params = redirect_url_params.split('**^**')
        rup_dict = {}
        for param in params:
            p_list = param.split('=')
            p_name = p_list[0]
            p_val = p_list[1]
            rup_dict[p_name] = p_val
        DATA_URL = param_dict.get('DATA_URL', None)
        assert DATA_URL is not None, "DATA_URL parameter missing in tool config."
        DATA_URL += "/%s/display" % str(data.id)
        redirect_url += "?DATA_URL=%s" % DATA_URL
        # Add the redirect_url_params to redirect_url
        for p_name in rup_dict:
            redirect_url += "&%s=%s" % (p_name, rup_dict[p_name])
        # Add the current user email to redirect_url
        if data.history.user:
            USERNAME = str(data.history.user.email)
        else:
            USERNAME = 'Anonymous'
        redirect_url += "&USERNAME=%s" % USERNAME
        return redirect_url

    def call_hook(self, hook_name, *args, **kwargs):
        """
        Call the custom code hook function identified by 'hook_name' if any,
        and return the results
        """
        try:
            code = self.get_hook(hook_name)
            if code:
                return code(*args, **kwargs)
        except Exception as e:
            original_message = ''
            if len(e.args):
                original_message = e.args[0]
            e.args = ("Error in '%s' hook '%s', original message: %s" % (self.name, hook_name, original_message), )
            raise

    def exec_before_job(self, app, inp_data, out_data, param_dict={}):
        pass

    def exec_after_process(self, app, inp_data, out_data, param_dict, job=None):
        pass

    def job_failed(self, job_wrapper, message, exception=False):
        """
        Called when a job has failed
        """
        pass

    def collect_primary_datasets(self, output, tool_provided_metadata, job_working_directory, input_ext, input_dbkey="?"):
        """
        Find any additional datasets generated by a tool and attach (for
        cases where number of outputs is not known in advance).
        """
        return output_collect.collect_primary_datasets(self, output, tool_provided_metadata, job_working_directory, input_ext, input_dbkey=input_dbkey)

    def collect_dynamic_collections(self, output, tool_provided_metadata, **kwds):
        """ Find files corresponding to dynamically structured collections.
        """
        return output_collect.collect_dynamic_collections(self, output, tool_provided_metadata, **kwds)

    def to_archive(self):
        tool = self
        tarball_files = []
        temp_files = []
        tool_xml = open(os.path.abspath(tool.config_file), 'r').read()
        # Retrieve tool help images and rewrite the tool's xml into a temporary file with the path
        # modified to be relative to the repository root.
        image_found = False
        if tool.help is not None:
            tool_help = tool.help._source
            # Check each line of the rendered tool help for an image tag that points to a location under static/
            for help_line in tool_help.split('\n'):
                image_regex = re.compile('img alt="[^"]+" src="\${static_path}/([^"]+)"')
                matches = re.search(image_regex, help_line)
                if matches is not None:
                    tool_help_image = matches.group(1)
                    tarball_path = tool_help_image
                    filesystem_path = os.path.abspath(os.path.join(self.app.config.root, 'static', tool_help_image))
                    if os.path.exists(filesystem_path):
                        tarball_files.append((filesystem_path, tarball_path))
                        image_found = True
                        tool_xml = tool_xml.replace('${static_path}/%s' % tarball_path, tarball_path)
        # If one or more tool help images were found, add the modified tool XML to the tarball instead of the original.
        if image_found:
            fd, new_tool_config = tempfile.mkstemp(suffix='.xml')
            os.close(fd)
            open(new_tool_config, 'w').write(tool_xml)
            tool_tup = (os.path.abspath(new_tool_config), os.path.split(tool.config_file)[-1])
            temp_files.append(os.path.abspath(new_tool_config))
        else:
            tool_tup = (os.path.abspath(tool.config_file), os.path.split(tool.config_file)[-1])
        tarball_files.append(tool_tup)
        # TODO: This feels hacky.
        tool_command = tool.command.strip().split()[0]
        tool_path = os.path.dirname(os.path.abspath(tool.config_file))
        # Add the tool XML to the tuple that will be used to populate the tarball.
        if os.path.exists(os.path.join(tool_path, tool_command)):
            tarball_files.append((os.path.join(tool_path, tool_command), tool_command))
        # Find and add macros and code files.
        for external_file in tool.get_externally_referenced_paths(os.path.abspath(tool.config_file)):
            external_file_abspath = os.path.abspath(os.path.join(tool_path, external_file))
            tarball_files.append((external_file_abspath, external_file))
        if os.path.exists(os.path.join(tool_path, "Dockerfile")):
            tarball_files.append((os.path.join(tool_path, "Dockerfile"), "Dockerfile"))
        # Find tests, and check them for test data.
        tests = tool.tests
        if tests is not None:
            for test in tests:
                # Add input file tuples to the list.
                for input in test.inputs:
                    for input_value in test.inputs[input]:
                        input_filename = str(input_value)
                        input_path = os.path.abspath(os.path.join('test-data', input_filename))
                        if os.path.exists(input_path):
                            td_tup = (input_path, os.path.join('test-data', input_filename))
                            tarball_files.append(td_tup)
                # And add output file tuples to the list.
                for label, filename, _ in test.outputs:
                    output_filepath = os.path.abspath(os.path.join('test-data', filename))
                    if os.path.exists(output_filepath):
                        td_tup = (output_filepath, os.path.join('test-data', filename))
                        tarball_files.append(td_tup)
        for param in tool.input_params:
            # Check for tool data table definitions.
            if hasattr(param, 'options'):
                if hasattr(param.options, 'tool_data_table'):
                    data_table = param.options.tool_data_table
                    if hasattr(data_table, 'filenames'):
                        data_table_definitions = []
                        for data_table_filename in data_table.filenames:
                            # FIXME: from_shed_config seems to always be False.
                            if not data_table.filenames[data_table_filename]['from_shed_config']:
                                tar_file = data_table.filenames[data_table_filename]['filename'] + '.sample'
                                sample_file = os.path.join(data_table.filenames[data_table_filename]['tool_data_path'],
                                                           tar_file)
                                # Use the .sample file, if one exists. If not, skip this data table.
                                if os.path.exists(sample_file):
                                    tarfile_path, tarfile_name = os.path.split(tar_file)
                                    tarfile_path = os.path.join('tool-data', tarfile_name)
                                    tarball_files.append((sample_file, tarfile_path))
                                data_table_definitions.append(data_table.xml_string)
                        if len(data_table_definitions) > 0:
                            # Put the data table definition XML in a temporary file.
                            table_definition = '<?xml version="1.0" encoding="utf-8"?>\n<tables>\n    %s</tables>'
                            table_definition = table_definition % '\n'.join(data_table_definitions)
                            fd, table_conf = tempfile.mkstemp()
                            os.close(fd)
                            open(table_conf, 'w').write(table_definition)
                            tarball_files.append((table_conf, os.path.join('tool-data', 'tool_data_table_conf.xml.sample')))
                            temp_files.append(table_conf)
        # Create the tarball.
        fd, tarball_archive = tempfile.mkstemp(suffix='.tgz')
        os.close(fd)
        tarball = tarfile.open(name=tarball_archive, mode='w:gz')
        # Add the files from the previously generated list.
        for fspath, tarpath in tarball_files:
            tarball.add(fspath, arcname=tarpath)
        tarball.close()
        # Delete any temporary files that were generated.
        for temp_file in temp_files:
            os.remove(temp_file)
        return tarball_archive

    def to_dict(self, trans, link_details=False, io_details=False):
        """ Returns dict of tool. """

        # Basic information
        tool_dict = super(Tool, self).to_dict()

        tool_dict["edam_operations"] = self.edam_operations
        tool_dict["edam_topics"] = self.edam_topics

        # Fill in ToolShedRepository info
        if hasattr(self, 'tool_shed') and self.tool_shed:
            tool_dict['tool_shed_repository'] = {
                'name': self.repository_name,
                'owner': self.repository_owner,
                'changeset_revision': self.changeset_revision,
                'tool_shed': self.tool_shed
            }

        # If an admin user, expose the path to the actual tool config XML file.
        if trans.user_is_admin():
            tool_dict['config_file'] = os.path.abspath(self.config_file)

        # Add link details.
        if link_details:
            # Add details for creating a hyperlink to the tool.
            if not isinstance(self, DataSourceTool):
                link = url_for(controller='tool_runner', tool_id=self.id)
            else:
                link = url_for(controller='tool_runner', action='data_source_redirect', tool_id=self.id)

            # Basic information
            tool_dict.update({'link': link,
                              'min_width': self.uihints.get('minwidth', -1),
                              'target': self.target})

        # Add input and output details.
        if io_details:
            tool_dict['inputs'] = [input.to_dict(trans) for input in self.inputs.values()]
            tool_dict['outputs'] = [output.to_dict(app=self.app) for output in self.outputs.values()]

        tool_dict['panel_section_id'], tool_dict['panel_section_name'] = self.get_panel_section()

        tool_class = self.__class__
        regular_form = tool_class == Tool or isinstance(self, DatabaseOperationTool)
        tool_dict["form_style"] = "regular" if regular_form else "special"

        return tool_dict

    def to_json(self, trans, kwd={}, job=None, workflow_building_mode=False):
        """
        Recursively creates a tool dictionary containing repeats, dynamic options and updated states.
        """
        history_id = kwd.get('history_id', None)
        history = None
        if workflow_building_mode is workflow_building_modes.USE_HISTORY or workflow_building_mode is workflow_building_modes.DISABLED:
            # We don't need a history when exporting a workflow for the workflow editor or when downloading a workflow
            try:
                if history_id is not None:
                    history = self.history_manager.get_owned(trans.security.decode_id(history_id), trans.user, current_history=trans.history)
                else:
                    history = trans.get_history()
                if history is None and job is not None:
                    history = self.history_manager.get_owned(job.history.id, trans.user, current_history=trans.history)
                if history is None:
                    raise exceptions.MessageException('History unavailable. Please specify a valid history id')
            except Exception as e:
                raise exceptions.MessageException('[history_id=%s] Failed to retrieve history. %s.' % (history_id, str(e)))

        # build request context
        request_context = WorkRequestContext(app=trans.app, user=trans.user, history=history, workflow_building_mode=workflow_building_mode)

        # load job parameters into incoming
        tool_message = ''
        tool_warnings = ''
        if job:
            try:
                job_params = job.get_param_values(self.app, ignore_errors=True)
                tool_warnings = self.check_and_update_param_values(job_params, request_context, update_values=True)
                self._map_source_to_history(request_context, self.inputs, job_params)
                tool_message = self._compare_tool_version(job)
                params_to_incoming(kwd, self.inputs, job_params, self.app)
            except Exception as e:
                raise exceptions.MessageException(str(e))

        # create parameter object
        params = Params(kwd, sanitize=False)

        # expand incoming parameters (parameters might trigger multiple tool executions,
        # here we select the first execution only in order to resolve dynamic parameters)
        expanded_incomings, _ = expand_meta_parameters(trans, self, params.__dict__)
        if expanded_incomings:
            params.__dict__ = expanded_incomings[0]

        # do param translation here, used by datasource tools
        if self.input_translator:
            self.input_translator.translate(params)

        # create tool state
        state_inputs = {}
        state_errors = {}
        populate_state(request_context, self.inputs, params.__dict__, state_inputs, state_errors)

        # create tool model
        tool_model = self.to_dict(request_context)
        tool_model['inputs'] = []
        self.populate_model(request_context, self.inputs, state_inputs, tool_model['inputs'])

        # create tool help
        tool_help = ''
        if self.help:
            tool_help = self.help.render(static_path=url_for('/static'), host_url=url_for('/', qualified=True))
            tool_help = unicodify(tool_help, 'utf-8')

        # create tool versions
        tool_versions = self.lineage.tool_versions if self.lineage else []  # lineage may be `None` if tool is not loaded into tool panel

        # update tool model
        tool_model.update({
            'id'            : self.id,
            'help'          : tool_help,
            'citations'     : bool(self.citations),
            'biostar_url'   : self.app.config.biostar_url,
            'sharable_url'  : self.sharable_url,
            'message'       : tool_message,
            'warnings'      : tool_warnings,
            'versions'      : tool_versions,
            'requirements'  : [{'name' : r.name, 'version' : r.version} for r in self.requirements],
            'errors'        : state_errors,
            'state_inputs'  : params_to_strings(self.inputs, state_inputs, self.app),
            'job_id'        : trans.security.encode_id(job.id) if job else None,
            'job_remap'     : self._get_job_remap(job),
            'history_id'    : trans.security.encode_id(history.id) if history else None,
            'display'       : self.display_interface,
            'action'        : url_for(self.action),
            'method'        : self.method,
            'enctype'       : self.enctype
        })
        return tool_model

    def populate_model(self, request_context, inputs, state_inputs, group_inputs, other_values=None):
        """
        Populates the tool model consumed by the client form builder.
        """
        other_values = ExpressionContext(state_inputs, other_values)
        for input_index, input in enumerate(inputs.values()):
            tool_dict = None
            group_state = state_inputs.get(input.name, {})
            if input.type == 'repeat':
                tool_dict = input.to_dict(request_context)
                group_cache = tool_dict['cache'] = {}
                for i in range(len(group_state)):
                    group_cache[i] = []
                    self.populate_model(request_context, input.inputs, group_state[i], group_cache[i], other_values)
            elif input.type == 'conditional':
                tool_dict = input.to_dict(request_context)
                if 'test_param' in tool_dict:
                    test_param = tool_dict['test_param']
                    test_param['value'] = input.test_param.value_to_basic(group_state.get(test_param['name'], input.test_param.get_initial_value(request_context, other_values)), self.app)
                    test_param['text_value'] = input.test_param.value_to_display_text(test_param['value'])
                    for i in range(len(tool_dict['cases'])):
                        current_state = {}
                        if i == group_state.get('__current_case__'):
                            current_state = group_state
                        self.populate_model(request_context, input.cases[i].inputs, current_state, tool_dict['cases'][i]['inputs'], other_values)
            elif input.type == 'section':
                tool_dict = input.to_dict(request_context)
                self.populate_model(request_context, input.inputs, group_state, tool_dict['inputs'], other_values)
            else:
                try:
                    initial_value = input.get_initial_value(request_context, other_values)
                    tool_dict = input.to_dict(request_context, other_values=other_values)
                    tool_dict['value'] = input.value_to_basic(state_inputs.get(input.name, initial_value), self.app, use_security=True)
                    tool_dict['default_value'] = input.value_to_basic(initial_value, self.app, use_security=True)
                    tool_dict['text_value'] = input.value_to_display_text(tool_dict['value'])
                except Exception as e:
                    tool_dict = input.to_dict(request_context)
                    log.exception('tools::to_json() - Skipping parameter expansion \'%s\': %s.' % (input.name, e))
                    pass
            if input_index >= len(group_inputs):
                group_inputs.append(tool_dict)
            else:
                group_inputs[input_index] = tool_dict

    def _get_job_remap(self, job):
        if job:
            if job.state == job.states.ERROR:
                try:
                    if [hda.dependent_jobs for hda in [jtod.dataset for jtod in job.output_datasets] if hda.dependent_jobs]:
                        return True
                    elif job.output_dataset_collection_instances:
                        # We'll want to replace this item
                        return 'job_produced_collection_elements'
                except Exception as exception:
                    log.error(str(exception))
                    pass
        return False

    def _map_source_to_history(self, trans, tool_inputs, params):
        # Need to remap dataset parameters. Job parameters point to original
        # dataset used; parameter should be the analygous dataset in the
        # current history.
        history = trans.history

        # Create index for hdas.
        hda_source_dict = {}
        for hda in history.datasets:
            key = '%s_%s' % (hda.hid, hda.dataset.id)
            hda_source_dict[hda.dataset.id] = hda_source_dict[key] = hda

        # Ditto for dataset collections.
        hdca_source_dict = {}
        for hdca in history.dataset_collections:
            key = '%s_%s' % (hdca.hid, hdca.collection.id)
            hdca_source_dict[hdca.collection.id] = hdca_source_dict[key] = hdca

        # Map dataset or collection to current history
        def map_to_history(value):
            id = None
            source = None
            if isinstance(value, self.app.model.HistoryDatasetAssociation):
                id = value.dataset.id
                source = hda_source_dict
            elif isinstance(value, self.app.model.HistoryDatasetCollectionAssociation):
                id = value.collection.id
                source = hdca_source_dict
            else:
                return None
            key = '%s_%s' % (value.hid, id)
            if key in source:
                return source[key]
            elif id in source:
                return source[id]
            else:
                return None

        def mapping_callback(input, value, **kwargs):
            if isinstance(input, DataToolParameter):
                if isinstance(value, list):
                    values = []
                    for val in value:
                        new_val = map_to_history(val)
                        if new_val:
                            values.append(new_val)
                        else:
                            values.append(val)
                    return values
                else:
                    return map_to_history(value)
            elif isinstance(input, DataCollectionToolParameter):
                return map_to_history(value)
        visit_input_values(tool_inputs, params, mapping_callback)

    def _compare_tool_version(self, job):
        """
        Compares a tool version with the tool version from a job (from ToolRunner).
        """
        tool_id = job.tool_id
        tool_version = job.tool_version
        message = ''
        try:
            select_field, tools, tool = self.app.toolbox.get_tool_components(tool_id, tool_version=tool_version, get_loaded_tools_by_lineage=False, set_selected=True)
            if tool is None:
                raise exceptions.MessageException('This dataset was created by an obsolete tool (%s). Can\'t re-run.' % tool_id)
            if (self.id != tool_id and self.old_id != tool_id) or self.version != tool_version:
                if self.id == tool_id:
                    if tool_version is None:
                        # for some reason jobs don't always keep track of the tool version.
                        message = ''
                    else:
                        message = 'This job was run with tool version "%s", which is not available.  ' % tool_version
                        if len(tools) > 1:
                            message += 'You can re-run the job with the selected tool or choose another version of the tool.'
                        else:
                            message += 'You can re-run the job with this tool version, which is a different version of the original tool.'
                else:
                    new_tool_shed_url = '%s/%s/' % (tool.sharable_url, tool.changeset_revision)
                    old_tool_shed_url = common_util.get_tool_shed_url_from_tool_shed_registry(self.app, tool_id.split('/repos/')[0])
                    old_tool_shed_url = '%s/view/%s/%s/' % (old_tool_shed_url, tool.repository_owner, tool.repository_name)
                    message = 'This job was run with <a href=\"%s\" target=\"_blank\">tool id \"%s\"</a>, version "%s", which is not available.  ' % (old_tool_shed_url, tool_id, tool_version)
                    if len(tools) > 1:
                        message += 'You can re-run the job with the selected <a href=\"%s\" target=\"_blank\">tool id \"%s\"</a> or choose another derivation of the tool.' % (new_tool_shed_url, self.id)
                    else:
                        message += 'You can re-run the job with <a href=\"%s\" target=\"_blank\">tool id \"%s\"</a>, which is a derivation of the original tool.' % (new_tool_shed_url, self.id)
        except Exception as e:
            raise exceptions.MessageException(str(e))
        return message

    def get_default_history_by_trans(self, trans, create=False):
        return trans.get_history(create=create)

    @classmethod
    def get_externally_referenced_paths(self, path):
        """ Return relative paths to externally referenced files by the tool
        described by file at `path`. External components should not assume things
        about the structure of tool xml files (this is the tool's responsibility).
        """
        tree = raw_tool_xml_tree(path)
        root = tree.getroot()
        external_paths = []
        for code_elem in root.findall('code'):
            external_path = code_elem.get('file')
            if external_path:
                external_paths.append(external_path)
        external_paths.extend(imported_macro_paths(root))
        # May also need to load external citation files as well at some point.
        return external_paths


class OutputParameterJSONTool(Tool):
    """
    Alternate implementation of Tool that provides parameters and other values
    JSONified within the contents of an output dataset
    """
    tool_type = 'output_parameter_json'

    def _prepare_json_list(self, param_list):
        rval = []
        for value in param_list:
            if isinstance(value, dict):
                rval.append(self._prepare_json_param_dict(value))
            elif isinstance(value, list):
                rval.append(self._prepare_json_list(value))
            else:
                rval.append(str(value))
        return rval

    def _prepare_json_param_dict(self, param_dict):
        rval = {}
        for key, value in param_dict.items():
            if isinstance(value, dict):
                rval[key] = self._prepare_json_param_dict(value)
            elif isinstance(value, list):
                rval[key] = self._prepare_json_list(value)
            else:
                rval[key] = str(value)
        return rval

    def exec_before_job(self, app, inp_data, out_data, param_dict=None):
        if param_dict is None:
            param_dict = {}
        json_params = {}
        json_params['param_dict'] = self._prepare_json_param_dict(param_dict)  # it would probably be better to store the original incoming parameters here, instead of the Galaxy modified ones?
        json_params['output_data'] = []
        json_params['job_config'] = dict(GALAXY_DATATYPES_CONF_FILE=param_dict.get('GALAXY_DATATYPES_CONF_FILE'), GALAXY_ROOT_DIR=param_dict.get('GALAXY_ROOT_DIR'), TOOL_PROVIDED_JOB_METADATA_FILE=self.provided_metadata_file)
        json_filename = None
        for i, (out_name, data) in enumerate(out_data.items()):
            # use wrapped dataset to access certain values
            wrapped_data = param_dict.get(out_name)
            # allow multiple files to be created
            file_name = str(wrapped_data)
            extra_files_path = str(wrapped_data.files_path)
            data_dict = dict(out_data_name=out_name,
                             ext=data.ext,
                             dataset_id=data.dataset.id,
                             hda_id=data.id,
                             file_name=file_name,
                             extra_files_path=extra_files_path)
            json_params['output_data'].append(data_dict)
            if json_filename is None:
                json_filename = file_name
        out = open(json_filename, 'w')
        out.write(json.dumps(json_params))
        out.close()


class DataSourceTool(OutputParameterJSONTool):
    """
    Alternate implementation of Tool for data_source tools -- those that
    allow the user to query and extract data from another web site.
    """
    tool_type = 'data_source'
    default_tool_action = DataSourceToolAction

    def _build_GALAXY_URL_parameter(self):
        return ToolParameter.build(self, ElementTree.XML('<param name="GALAXY_URL" type="baseurl" value="/tool_runner?tool_id=%s" />' % self.id))

    def parse_inputs(self, tool_source):
        super(DataSourceTool, self).parse_inputs(tool_source)
        # Open all data_source tools in _top.
        self.target = '_top'
        if 'GALAXY_URL' not in self.inputs:
            self.inputs['GALAXY_URL'] = self._build_GALAXY_URL_parameter()
            self.inputs_by_page[0]['GALAXY_URL'] = self.inputs['GALAXY_URL']

    def exec_before_job(self, app, inp_data, out_data, param_dict=None):
        if param_dict is None:
            param_dict = {}
        dbkey = param_dict.get('dbkey')
        info = param_dict.get('info')
        data_type = param_dict.get('data_type')
        name = param_dict.get('name')

        json_params = {}
        json_params['param_dict'] = self._prepare_json_param_dict(param_dict)  # it would probably be better to store the original incoming parameters here, instead of the Galaxy modified ones?
        json_params['output_data'] = []
        json_params['job_config'] = dict(GALAXY_DATATYPES_CONF_FILE=param_dict.get('GALAXY_DATATYPES_CONF_FILE'), GALAXY_ROOT_DIR=param_dict.get('GALAXY_ROOT_DIR'), TOOL_PROVIDED_JOB_METADATA_FILE=self.provided_metadata_file)
        json_filename = None
        for i, (out_name, data) in enumerate(out_data.items()):
            # use wrapped dataset to access certain values
            wrapped_data = param_dict.get(out_name)
            # allow multiple files to be created
            cur_base_param_name = 'GALAXY|%s|' % out_name
            cur_name = param_dict.get(cur_base_param_name + 'name', name)
            cur_dbkey = param_dict.get(cur_base_param_name + 'dkey', dbkey)
            cur_info = param_dict.get(cur_base_param_name + 'info', info)
            cur_data_type = param_dict.get(cur_base_param_name + 'data_type', data_type)
            if cur_name:
                data.name = cur_name
            if not data.info and cur_info:
                data.info = cur_info
            if cur_dbkey:
                data.dbkey = cur_dbkey
            if cur_data_type:
                data.extension = cur_data_type
            file_name = str(wrapped_data)
            extra_files_path = str(wrapped_data.files_path)
            data_dict = dict(out_data_name=out_name,
                             ext=data.ext,
                             dataset_id=data.dataset.id,
                             hda_id=data.id,
                             file_name=file_name,
                             extra_files_path=extra_files_path)
            json_params['output_data'].append(data_dict)
            if json_filename is None:
                json_filename = file_name
        out = open(json_filename, 'w')
        out.write(json.dumps(json_params))
        out.close()


class AsyncDataSourceTool(DataSourceTool):
    tool_type = 'data_source_async'

    def _build_GALAXY_URL_parameter(self):
        return ToolParameter.build(self, ElementTree.XML('<param name="GALAXY_URL" type="baseurl" value="/async/%s" />' % self.id))


class DataDestinationTool(Tool):
    tool_type = 'data_destination'


class SetMetadataTool(Tool):
    """
    Tool implementation for special tool that sets metadata on an existing
    dataset.
    """
    tool_type = 'set_metadata'
    requires_setting_metadata = False

    def exec_after_process(self, app, inp_data, out_data, param_dict, job=None):
        for name, dataset in inp_data.items():
            external_metadata = JobExternalOutputMetadataWrapper(job)
            if external_metadata.external_metadata_set_successfully(dataset, app.model.context):
                dataset.metadata.from_JSON_dict(external_metadata.get_output_filenames_by_dataset(dataset, app.model.context).filename_out)
            else:
                dataset._state = model.Dataset.states.FAILED_METADATA
                self.sa_session.add(dataset)
                self.sa_session.flush()
                return
            # If setting external metadata has failed, how can we inform the
            # user? For now, we'll leave the default metadata and set the state
            # back to its original.
            dataset.datatype.after_setting_metadata(dataset)
            if job and job.tool_id == '1.0.0':
                dataset.state = param_dict.get('__ORIGINAL_DATASET_STATE__')
            else:
                # Revert dataset.state to fall back to dataset.dataset.state
                dataset._state = None
            # Need to reset the peek, which may rely on metadata
            dataset.set_peek()
            self.sa_session.add(dataset)
            self.sa_session.flush()

    def job_failed(self, job_wrapper, message, exception=False):
        job = job_wrapper.sa_session.query(model.Job).get(job_wrapper.job_id)
        if job:
            inp_data = {}
            for dataset_assoc in job.input_datasets:
                inp_data[dataset_assoc.name] = dataset_assoc.dataset
            return self.exec_after_process(job_wrapper.app, inp_data, {}, job_wrapper.get_param_dict(), job=job)


class ExportHistoryTool(Tool):
    tool_type = 'export_history'


class ImportHistoryTool(Tool):
    tool_type = 'import_history'


class DataManagerTool(OutputParameterJSONTool):
    tool_type = 'manage_data'
    default_tool_action = DataManagerToolAction

    def __init__(self, config_file, root, app, guid=None, data_manager_id=None, **kwds):
        self.data_manager_id = data_manager_id
        super(DataManagerTool, self).__init__(config_file, root, app, guid=guid, **kwds)
        if self.data_manager_id is None:
            self.data_manager_id = self.id

    def exec_after_process(self, app, inp_data, out_data, param_dict, job=None, **kwds):
        assert self.allow_user_access(job.user), "You must be an admin to access this tool."
        # run original exec_after_process
        super(DataManagerTool, self).exec_after_process(app, inp_data, out_data, param_dict, job=job, **kwds)
        # process results of tool
        if job and job.state == job.states.ERROR:
            return
        # Job state may now be 'running' instead of previous 'error', but datasets are still set to e.g. error
        for dataset in out_data.values():
            if dataset.state != dataset.states.OK:
                return
        data_manager_id = job.data_manager_association.data_manager_id
        data_manager = self.app.data_managers.get_manager(data_manager_id, None)
        assert data_manager is not None, "Invalid data manager (%s) requested. It may have been removed before the job completed." % (data_manager_id)
        data_manager.process_result(out_data)

    def get_default_history_by_trans(self, trans, create=False):
        def _create_data_manager_history(user):
            history = trans.app.model.History(name='Data Manager History (automatically created)', user=user)
            data_manager_association = trans.app.model.DataManagerHistoryAssociation(user=user, history=history)
            trans.sa_session.add_all((history, data_manager_association))
            trans.sa_session.flush()
            return history
        user = trans.user
        assert user, 'You must be logged in to use this tool.'
        assert self.allow_user_access(user), "You must be an admin to access this tool."
        history = user.data_manager_histories
        if not history:
            # create
            if create:
                history = _create_data_manager_history(user)
            else:
                history = None
        else:
            for history in reversed(history):
                history = history.history
                if not history.deleted:
                    break
            if history.deleted:
                if create:
                    history = _create_data_manager_history(user)
                else:
                    history = None
        return history

    def allow_user_access(self, user, attempting_access=True):
        """
        :param user: model object representing user.
        :type user: galaxy.model.User
        :param attempting_access: is the user attempting to do something with the
                               the tool (set false for incidental checks like toolbox
                               listing)
        :type attempting_access:  bool

        :returns: bool -- Whether the user is allowed to access the tool.
        Data Manager tools are only accessible to admins.
        """
        if super(DataManagerTool, self).allow_user_access(user) and self.app.config.is_admin_user(user):
            return True
        # If this is just an incidental check - do not log the scary message
        # about users attempting to do something problematic.
        if attempting_access:
            if user:
                user = user.id
            log.debug("User (%s) attempted to access a data manager tool (%s), but is not an admin.", user, self.id)
        return False


class DatabaseOperationTool(Tool):
    default_tool_action = ModelOperationToolAction
    require_dataset_ok = True

    @property
    def valid_input_states(self):
        if self.require_dataset_ok:
            return (model.Dataset.states.OK,)
        else:
            return model.Dataset.terminal_states

    @property
    def allow_errored_inputs(self):
        return not self.require_dataset_ok

    def check_inputs_ready(self, input_datasets, input_dataset_collections):
        def check_dataset_instance(input_dataset):
            if input_dataset.is_pending:
                raise ToolInputsNotReadyException("An input dataset is pending.")

            if self.require_dataset_ok:
                if input_dataset.state != input_dataset.dataset.states.OK:
                    raise ValueError("Tool requires inputs to be in valid state.")

        for input_dataset in input_datasets.values():
            check_dataset_instance(input_dataset)

        for input_dataset_collection_pairs in input_dataset_collections.values():
            for input_dataset_collection, is_mapped in input_dataset_collection_pairs:
                if not input_dataset_collection.collection.populated:
                    raise ToolInputsNotReadyException("An input collection is not populated.")

            map(check_dataset_instance, input_dataset_collection.dataset_instances)

    def produce_outputs(self, trans, out_data, output_collections, incoming, history):
        return self._outputs_dict()

    def _outputs_dict(self):
        return odict()


class UnzipCollectionTool(DatabaseOperationTool):
    tool_type = 'unzip_collection'

    def produce_outputs(self, trans, out_data, output_collections, incoming, history, tags=None):
        has_collection = incoming["input"]
        if hasattr(has_collection, "element_type"):
            # It is a DCE
            collection = has_collection.element_object
        else:
            # It is an HDCA
            collection = has_collection.collection

        assert collection.collection_type == "paired"
        forward_o, reverse_o = collection.dataset_instances
        forward, reverse = forward_o.copy(copy_tags=tags), reverse_o.copy(copy_tags=tags)

        # TODO: rename...
        history.add_dataset(forward, set_hid=True)
        history.add_dataset(reverse, set_hid=True)

        out_data["forward"] = forward
        out_data["reverse"] = reverse


class ZipCollectionTool(DatabaseOperationTool):
    tool_type = 'zip_collection'

    def produce_outputs(self, trans, out_data, output_collections, incoming, history, **kwds):
        forward_o = incoming["input_forward"]
        reverse_o = incoming["input_reverse"]

        forward, reverse = forward_o.copy(), reverse_o.copy()
        new_elements = odict()
        new_elements["forward"] = forward
        new_elements["reverse"] = reverse
        history.add_dataset(forward, set_hid=False)
        history.add_dataset(reverse, set_hid=False)

        output_collections.create_collection(
            next(iter(self.outputs.values())), "output", elements=new_elements
        )


class MergeCollectionTool(DatabaseOperationTool):
    tool_type = 'merge_collection'

    def produce_outputs(self, trans, out_data, output_collections, incoming, history, **kwds):
        input_lists = []

        for incoming_repeat in incoming["inputs"]:
            input_lists.append(incoming_repeat["input"])

        advanced = incoming.get("advanced", None)
        dupl_actions = "keep_first"
        suffix_pattern = None
        if advanced is not None:
            dupl_actions = advanced["conflict"]['duplicate_options']

            if dupl_actions in ['suffix_conflict', 'suffix_every', 'suffix_conflict_rest']:
                suffix_pattern = advanced['conflict']['suffix_pattern']

        new_element_structure = odict()

        # Which inputs does the identifier appear in.
        identifiers_map = {}
        for input_num, input_list in enumerate(input_lists):
            for dce in input_list.collection.elements:
                element_identifier = dce.element_identifier
                if element_identifier not in identifiers_map:
                    identifiers_map[element_identifier] = []
                elif dupl_actions == "fail":
                    raise Exception("Duplicate collection element identifiers found for [%s]" % element_identifier)
                identifiers_map[element_identifier].append(input_num)

        for copy, input_list in enumerate(input_lists):
            for dce in input_list.collection.elements:
                element = dce.element_object
                valid = False

                # dealing with a single element
                if hasattr(element, "is_ok"):
                    if element.is_ok:
                        valid = True
                elif hasattr(element, "dataset_instances"):
                    # we are probably a list:paired dataset, both need to be in non error state
                    forward_o, reverse_o = element.dataset_instances
                    if forward_o.is_ok and reverse_o.is_ok:
                        valid = True

                if valid:
                    element_identifier = dce.element_identifier
                    identifier_seen = element_identifier in new_element_structure
                    appearances = identifiers_map[element_identifier]
                    add_suffix = False
                    if dupl_actions == "suffix_every":
                        add_suffix = True
                    elif dupl_actions == "suffix_conflict" and len(appearances) > 1:
                        add_suffix = True
                    elif dupl_actions == "suffix_conflict_rest" and len(appearances) > 1 and appearances[0] != copy:
                        add_suffix = True

                    if dupl_actions == "keep_first" and identifier_seen:
                        continue

                    if add_suffix:
                        suffix = suffix_pattern.replace("#", str(copy + 1))
                        effective_identifer = "%s%s" % (element_identifier, suffix)
                    else:
                        effective_identifer = element_identifier

                    new_element_structure[effective_identifer] = element

        # Don't copy until we know everything is fine and we have the structure of the list ready to go.
        new_elements = odict()
        for key, value in new_element_structure.items():
            copied_value = value.copy()
            if getattr(copied_value, "history_content_type", None) == "dataset":
                history.add_dataset(copied_value, set_hid=False)
            new_elements[key] = copied_value

        output_collections.create_collection(
            next(iter(self.outputs.values())), "output", elements=new_elements
        )


class FilterFailedDatasetsTool(DatabaseOperationTool):
    tool_type = 'filter_failed_datasets_collection'
    require_dataset_ok = False

    def produce_outputs(self, trans, out_data, output_collections, incoming, history, **kwds):
        hdca = incoming["input"]

        assert hdca.collection.collection_type == "list" or hdca.collection.collection_type == 'list:paired'

        new_elements = odict()

        for dce in hdca.collection.elements:
            element = dce.element_object

            valid = False

            # dealing with a single element
            if hasattr(element, "is_ok"):
                if element.is_ok:
                    valid = True
            elif hasattr(element, "dataset_instances"):
                # we are probably a list:paired dataset, both need to be in non error state
                forward_o, reverse_o = element.dataset_instances
                if forward_o.is_ok and reverse_o.is_ok:
                    valid = True

            if valid:
                element_identifier = dce.element_identifier
                copied_value = element.copy()
                if getattr(copied_value, "history_content_type", None) == "dataset":
                    history.add_dataset(copied_value, set_hid=False)
                new_elements[element_identifier] = copied_value

        output_collections.create_collection(
            next(iter(self.outputs.values())), "output", elements=new_elements
        )


class FlattenTool(DatabaseOperationTool):
    tool_type = 'flatten_collection'

    def produce_outputs(self, trans, out_data, output_collections, incoming, history, **kwds):
        hdca = incoming["input"]
        join_identifier = incoming["join_identifier"]
        new_elements = odict()

        def add_elements(collection, prefix=""):
            for dce in collection.elements:
                dce_object = dce.element_object
                dce_identifier = dce.element_identifier
                identifier = "%s%s%s" % (prefix, join_identifier, dce_identifier) if prefix else dce_identifier
                if dce.is_collection:
                    add_elements(dce_object, prefix=identifier)
                else:
                    copied_dataset = dce_object.copy()
                    history.add_dataset(copied_dataset, set_hid=False)
                    new_elements[identifier] = copied_dataset
        add_elements(hdca.collection)
        output_collections.create_collection(
            next(iter(self.outputs.values())), "output", elements=new_elements
        )


class SortTool(DatabaseOperationTool):
    tool_type = 'sort_collection'

    def produce_outputs(self, trans, out_data, output_collections, incoming, history, **kwds):
        hdca = incoming["input"]
        sorttype = incoming["sort_type"]["sort_type"]
        new_elements = odict()
        elements = hdca.collection.elements
        presort_elements = []
        if sorttype == 'alpha':
            presort_elements = [(dce.element_identifier, dce) for dce in elements]
        elif sorttype == 'numeric':
            presort_elements = [(int(re.sub('[^0-9]', '', dce.element_identifier)), dce) for dce in elements]
        if presort_elements:
            sorted_elements = [x[1] for x in sorted(presort_elements, key=lambda x: x[0])]
        if sorttype == 'file':
            hda = incoming["sort_type"]["sort_file"]
            if hda.metadata and hda.metadata.get('data_lines', 0) == len(elements):
                old_elements_dict = OrderedDict()
                for element in elements:
                    old_elements_dict[element.element_identifier] = element
                try:
                    sorted_elements = [old_elements_dict[line.strip()] for line in open(hda.file_name)]
                except KeyError:
                    hdca_history_name = "%s: %s" % (hdca.hid, hdca.name)
                    message = "List of element identifiers does not match element identifiers in collection '%s'" % hdca_history_name
                    raise Exception(message)

        for dce in sorted_elements:
            dce_object = dce.element_object
            copied_dataset = dce_object.copy()
            history.add_dataset(copied_dataset, set_hid=False)
            new_elements[dce.element_identifier] = copied_dataset
        output_collections.create_collection(
            next(iter(self.outputs.values())), "output", elements=new_elements
        )


class RelabelFromFileTool(DatabaseOperationTool):
    tool_type = 'relabel_from_file'

    def produce_outputs(self, trans, out_data, output_collections, incoming, history, **kwds):
        hdca = incoming["input"]
        how_type = incoming["how"]["how_select"]
        new_labels_dataset_assoc = incoming["how"]["labels"]
        strict = string_as_bool(incoming["how"]["strict"])
        new_elements = odict()

        def add_copied_value_to_new_elements(new_label, dce_object):
            new_label = new_label.strip()
            if new_label in new_elements:
                raise Exception("New identifier [%s] appears twice in resulting collection, these values must be unique." % new_label)
            copied_value = dce_object.copy()
            if getattr(copied_value, "history_content_type", None) == "dataset":
                history.add_dataset(copied_value, set_hid=False)
            new_elements[new_label] = copied_value

        new_labels_path = new_labels_dataset_assoc.file_name
        new_labels = open(new_labels_path, "r").readlines(1024 * 1000000)
        if strict and len(hdca.collection.elements) != len(new_labels):
            raise Exception("Relabel mapping file contains incorrect number of identifiers")
        if how_type == "tabular":
            # We have a tabular file, where the first column is an existing element identifier,
            # and the second column is the new element identifier.
            source_new_label = (line.strip().split('\t') for line in new_labels)
            new_labels_dict = {source: new_label for source, new_label in source_new_label}
            for i, dce in enumerate(hdca.collection.elements):
                dce_object = dce.element_object
                element_identifier = dce.element_identifier
                default = element_identifier if strict else None
                new_label = new_labels_dict.get(element_identifier, default)
                if not new_label:
                    raise Exception("Failed to find new label for identifier [%s]" % element_identifier)
                add_copied_value_to_new_elements(new_label, dce_object)
        else:
            # If new_labels_dataset_assoc is not a two-column tabular dataset we label with the current line of the dataset
            for i, dce in enumerate(hdca.collection.elements):
                dce_object = dce.element_object
                add_copied_value_to_new_elements(new_labels[i], dce_object)
        for key in new_elements.keys():
            if not re.match("^[\w\-_]+$", key):
                raise Exception("Invalid new colleciton identifier [%s]" % key)
        output_collections.create_collection(
            next(iter(self.outputs.values())), "output", elements=new_elements
        )


class FilterFromFileTool(DatabaseOperationTool):
    tool_type = 'filter_from_file'

    def produce_outputs(self, trans, out_data, output_collections, incoming, history, **kwds):
        hdca = incoming["input"]
        how_filter = incoming["how"]["how_filter"]
        filter_dataset_assoc = incoming["how"]["filter_source"]
        filtered_elements = odict()
        discarded_elements = odict()

        filtered_path = filter_dataset_assoc.file_name
        filtered_identifiers_raw = open(filtered_path, "r").readlines(1024 * 1000000)
        filtered_identifiers = [i.strip() for i in filtered_identifiers_raw]

        # If filtered_dataset_assoc is not a two-column tabular dataset we label with the current line of the dataset
        for i, dce in enumerate(hdca.collection.elements):
            dce_object = dce.element_object
            element_identifier = dce.element_identifier
            in_filter_file = element_identifier in filtered_identifiers
            passes_filter = in_filter_file if how_filter == "remove_if_absent" else not in_filter_file

            copied_value = dce_object.copy()
            if getattr(copied_value, "history_content_type", None) == "dataset":
                history.add_dataset(copied_value, set_hid=False)

            if passes_filter:
                filtered_elements[element_identifier] = copied_value
            else:
                discarded_elements[element_identifier] = copied_value

        output_collections.create_collection(
            self.outputs["output_filtered"], "output_filtered", elements=filtered_elements
        )
        output_collections.create_collection(
            self.outputs["output_discarded"], "output_discarded", elements=discarded_elements
        )


# Populate tool_type to ToolClass mappings
tool_types = {}
for tool_class in [Tool, SetMetadataTool, OutputParameterJSONTool,
                   DataManagerTool, DataSourceTool, AsyncDataSourceTool,
                   UnzipCollectionTool, ZipCollectionTool, MergeCollectionTool, RelabelFromFileTool, FilterFromFileTool,
                   DataDestinationTool]:
    tool_types[tool_class.tool_type] = tool_class


# ---- Utility classes to be factored out -----------------------------------
class TracksterConfig:
    """ Trackster configuration encapsulation. """

    def __init__(self, actions):
        self.actions = actions

    @staticmethod
    def parse(root):
        actions = []
        for action_elt in root.findall("action"):
            actions.append(SetParamAction.parse(action_elt))
        return TracksterConfig(actions)


class SetParamAction:
    """ Set parameter action. """

    def __init__(self, name, output_name):
        self.name = name
        self.output_name = output_name

    @staticmethod
    def parse(elt):
        """ Parse action from element. """
        return SetParamAction(elt.get("name"), elt.get("output_name"))


class BadValue(object):
    def __init__(self, value):
        self.value = value


class InterruptedUpload(Exception):
    pass<|MERGE_RESOLUTION|>--- conflicted
+++ resolved
@@ -162,16 +162,10 @@
 # Tools that needed galaxy on the PATH in the past but no longer do along
 # with the version at which they were fixed.
 GALAXY_LIB_TOOLS_VERSIONED = {
-<<<<<<< HEAD
     "sam_to_bam": packaging.version.parse("1.1.3"),
     "PEsortedSAM2readprofile": packaging.version.parse("1.1.1"),
     "fetchflank": packaging.version.parse("1.0.1"),
-=======
-    "sam_to_bam": LooseVersion("1.1.3"),
-    "PEsortedSAM2readprofile": LooseVersion("1.1.1"),
-    "fetchflank": LooseVersion("1.0.1"),
-    "Extract genomic DNA 1": LooseVersion("3.0.0"),
->>>>>>> 2d132a45
+    "Extract genomic DNA 1": packaging.version.parse("3.0.0"),
 }
 
 
