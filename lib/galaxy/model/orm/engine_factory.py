import logging
import time

from sqlalchemy import create_engine, event
from sqlalchemy.engine import Engine

log = logging.getLogger(__name__)


def build_engine(url, engine_options, database_query_profiling_proxy=False, trace_logger=None, slow_query_log_threshold=0, thread_local_log=None):
    # Should we use the logging proxy?
    if database_query_profiling_proxy:
        import galaxy.model.orm.logging_connection_proxy as logging_connection_proxy
        proxy = logging_connection_proxy.LoggingProxy()
    # If metlog is enabled, do micrologging
    elif trace_logger:
        import galaxy.model.orm.logging_connection_proxy as logging_connection_proxy
        proxy = logging_connection_proxy.TraceLoggerProxy(trace_logger)
    else:
        proxy = None
<<<<<<< HEAD
    if slow_query_log_threshold:
        @event.listens_for(Engine, "before_execute")
        def before_execute(conn, clauseelement, multiparams, params):
=======
    if slow_query_log_threshold or thread_local_log:
        @event.listens_for(Engine, "before_cursor_execute")
        def before_cursor_execute(conn, cursor, statement,
                                  parameters, context, executemany):
>>>>>>> a684ddc4
            conn.info.setdefault('query_start_time', []).append(time.time())

        @event.listens_for(Engine, "after_cursor_execute")
        def after_cursor_execute(conn, cursor, statement,
                                 parameters, context, executemany):
            total = time.time() - conn.info['query_start_time'].pop(-1)
            if total > slow_query_log_threshold:
                log.debug("Slow query: %f(s)\n%s\nParameters: %s" % (total, statement, parameters))
            if thread_local_log is not None:
                try:
                    if thread_local_log.log:
                        log.debug("Request query: %f(s)\n%s\nParameters: %s" % (total, statement, parameters))
                except AttributeError:
                    pass

    # Create the database engine
    engine = create_engine(url, proxy=proxy, **engine_options)
    return engine<|MERGE_RESOLUTION|>--- conflicted
+++ resolved
@@ -18,16 +18,9 @@
         proxy = logging_connection_proxy.TraceLoggerProxy(trace_logger)
     else:
         proxy = None
-<<<<<<< HEAD
-    if slow_query_log_threshold:
+    if slow_query_log_threshold or thread_local_log:
         @event.listens_for(Engine, "before_execute")
         def before_execute(conn, clauseelement, multiparams, params):
-=======
-    if slow_query_log_threshold or thread_local_log:
-        @event.listens_for(Engine, "before_cursor_execute")
-        def before_cursor_execute(conn, cursor, statement,
-                                  parameters, context, executemany):
->>>>>>> a684ddc4
             conn.info.setdefault('query_start_time', []).append(time.time())
 
         @event.listens_for(Engine, "after_cursor_execute")
