--- conflicted
+++ resolved
@@ -356,16 +356,11 @@
         result = requests.post(
             f"https://iam.googleapis.com/v1/projects/-/serviceAccounts/{endpoint}:getIamPolicy",
             headers={
-<<<<<<< HEAD
                 'Authorization': f"Bearer {response.get('access_token')}",
-                'Accept': 'application/json'})
-=======
-                'Authorization': 'Bearer {}'.format(response.get("access_token")),
-                'Accept': 'application/json'
+                'Accept': 'application/json',
             },
             timeout=DEFAULT_SOCKET_TIMEOUT
         )
->>>>>>> 8503ab20
         res = json.loads(result.content)
         if result.status_code == requests.codes.ok:
             email_addresses = res["bindings"][0]["members"]
