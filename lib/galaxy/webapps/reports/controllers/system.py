--- conflicted
+++ resolved
@@ -1,16 +1,8 @@
-<<<<<<< HEAD
-import operator, os
-from datetime import datetime, timedelta
-from decimal import Decimal
-from galaxy.web.base.controller import *
-from galaxy import model
-from galaxy.model.orm import *
-=======
 import os
->>>>>>> d357a3ec
 import logging
 from datetime import datetime, timedelta
 from galaxy.web.base.controller import BaseUIController, web
+from decimal import Decimal
 from galaxy import model, util
 from galaxy.model.orm import and_, desc, eagerload
 log = logging.getLogger( __name__ )
