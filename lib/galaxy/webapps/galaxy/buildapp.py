--- conflicted
+++ resolved
@@ -104,11 +104,8 @@
     # base analysis interface at which point the application takes over.
 
     webapp.add_client_route( '/admin/users', 'admin' )
-<<<<<<< HEAD
     webapp.add_client_route( '/admin/roles', 'admin' )
-=======
     webapp.add_client_route( '/admin/forms/{form_id}', 'admin' )
->>>>>>> 146dd82f
     webapp.add_client_route( '/tours' )
     webapp.add_client_route( '/tours/{tour_id}' )
     webapp.add_client_route( '/user' )
