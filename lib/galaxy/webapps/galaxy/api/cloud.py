--- conflicted
+++ resolved
@@ -109,85 +109,11 @@
     def copy_to(self, trans, payload, **kwargs):
         """
         * POST /api/cloud/upload
-<<<<<<< HEAD
-            Uploads dataset(s) belonging to a given history to a given cloud-based bucket. Each dataset is named
-            using the label assigned to the dataset in the given history (see `HistoryDatasetAssociation.name`).
-        :type  trans: galaxy.web.framework.webapp.GalaxyWebTransaction
-        :param trans: Galaxy web transaction
-
-        :type  payload: dict
-        :param payload: A dictionary structure containing the following keys:
-            *   history_id              the (encoded) id of history from which the object should be uploaded.
-            *   provider:               the name of a cloud-based resource provided (e.g., `aws`, `azure`, or `openstack`).
-            *   bucket:                 the name of a bucket to which data should be uploaded (e.g., a bucket name on AWS S3).
-            *   credentials:            a dictionary containing all the credentials required to authenticated to the
-                                        specified provider (e.g., {"secret_key": YOUR_AWS_SECRET_TOKEN,
-                                        "access_key": YOUR_AWS_ACCESS_TOKEN}).
-            *   dataset_ids:            [Optional; default: None]
-                                        A list of encoded dataset IDs belonging to the specified history,
-                                        which should be uploaded to the given bucket. If not provided, Galaxy uploads
-                                        all the datasets belonging the specified history.
-            *   overwrite_existing:     [Optional; default: False]
-                                        A boolean value. If set to "True", and an object with same name of the dataset
-                                        to be uploaded already exist in the bucket, Galaxy replaces the existing object
-                                        with the dataset to be uploaded. If set to "False", Galaxy appends datatime
-                                        to the dataset name to prevent overwriting existing, if any, object.
-
-=======
             Copies a given dataset to a given cloud-based bucket.
         :param trans:
         :param payload:
->>>>>>> 2cccf7c2
         :param kwargs:
-
-        :rtype:  string
-        :return: a message confirming successful upload.
+        :return:
         """
-        missing_arguments = []
-        encoded_history_id = payload.get("history_id", None)
-        if encoded_history_id is None:
-            missing_arguments.append("history_id")
-
-        provider = payload.get("provider", None)
-        if provider is None:
-            missing_arguments.append("provider")
-
-        bucket = payload.get("bucket", None)
-        if bucket is None:
-            missing_arguments.append("bucket")
-
-        credentials = payload.get("credentials", None)
-        if credentials is None:
-            missing_arguments.append("credentials")
-
-        if len(missing_arguments) > 0:
-            raise ActionInputError("The following required arguments are missing in the payload: {}".format(missing_arguments))
-
-        try:
-            history_id = self.decode_id(encoded_history_id)
-        except exceptions.MalformedId as e:
-            raise ActionInputError('Invalid history ID. {}'.format(e))
-
-        encoded_dataset_ids = payload.get("dataset_ids", None)
-        if encoded_dataset_ids is None:
-            dataset_ids = None
-        else:
-            dataset_ids = set()
-            invalid_dataset_ids = []
-            for encoded_id in encoded_dataset_ids:
-                try:
-                    dataset_ids.add(self.decode_id(encoded_id))
-                except exceptions.MalformedId:
-                    invalid_dataset_ids.append(encoded_id)
-            if len(invalid_dataset_ids) > 0:
-                raise ActionInputError("The following provided dataset IDs are invalid, please correct them and retry. "
-                                       "{}".format(invalid_dataset_ids))
-
-        self.cloud_manager.upload(trans=trans,
-                                  history_id=history_id,
-                                  provider=provider,
-                                  bucket=bucket,
-                                  credentials=credentials,
-                                  dataset_ids=dataset_ids,
-                                  overwrite_existing=payload.get("overwrite_existing", False))
-        return 'The selected dataset(s) are uploaded successfully!'+        trans.response.status = 501
+        return 'Not Implemented'