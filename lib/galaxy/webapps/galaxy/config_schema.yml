
type: map
desc: |
  Galaxy is configured by default to be usable in a single-user development
  environment.  To tune the application for a multi-user production
  environment, see the documentation at:

   http://usegalaxy.org/production

  Throughout this sample configuration file, except where stated otherwise,
  uncommented values override the default if left unset, whereas commented
  values are set to the default value.  Relative paths are relative to the root
  Galaxy directory.

  Examples of many of these options are explained in more detail in the Galaxy
  Community Hub.

    https://galaxyproject.org/admin/config

  Config hackers are encouraged to check there before asking for help.
mapping:
  uwsgi: !include uwsgi_schema.yml
  galaxy:
    type: map
    required: true
    mapping:

      filter-with:
        type: str
        default: gzip
        required: false
        desc: |
          If not running behind a proxy server, you may want to enable gzip compression
          to decrease the size of data transferred over the network.  If using a proxy
          server, please enable gzip compression there instead.

      filter-with:
        type: str
        default: proxy-prefix
        required: false
        desc: |
          If running behind a proxy server and Galaxy is served from a subdirectory,
          enable the proxy-prefix filter and set the prefix in the
          [filter:proxy-prefix] section above.

      cookie_path:
        type: str
        default: ''
        required: false
        desc: |
          If proxy-prefix is enabled and you're running more than one Galaxy instance
          behind one hostname, you will want to set this to the same path as the prefix
          in the filter above.  This value becomes the "path" attribute set in the
          cookie so the cookies from each instance will not clobber each other.

      database_connection:
        type: str
        default: sqlite:///./database/universe.sqlite?isolation_level=IMMEDIATE
        required: false
        desc: |
          By default, Galaxy uses a SQLite database at 'database/universe.sqlite'.  You
          may use a SQLAlchemy connection string to specify an external database
          instead.  This string takes many options which are explained in detail in the
          config file documentation.

      database_engine_option_pool_size:
        type: int
        default: 5
        required: false
        desc: |
          If the server logs errors about not having enough database pool connections,
          you will want to increase these values, or consider running more Galaxy
          processes.

      database_engine_option_max_overflow:
        type: int
        default: 10
        required: false
        desc: |
          If the server logs errors about not having enough database pool connections,
          you will want to increase these values, or consider running more Galaxy
          processes.

      database_engine_option_pool_recycle:
        type: int
        default: -1
        required: false
        desc: |
          If using MySQL and the server logs the error "MySQL server has gone away",
          you will want to set this to some positive value (7200 should work).

      database_engine_option_server_side_cursors:
        type: bool
        default: false
        required: false
        desc: |
          If large database query results are causing memory or response time issues in
          the Galaxy process, leave the result on the server instead.  This option is
          only available for PostgreSQL and is highly recommended.

      database_query_profiling_proxy:
        type: bool
        default: false
        required: false
        desc: |
          Log all database transactions, can be useful for debugging and performance
          profiling.  Logging is done via Python's 'logging' module under the qualname
          'galaxy.model.orm.logging_connection_proxy'

      database_template:
        type: str
        default: ''
        required: false
        desc: |
          If auto-creating a postgres database on startup - it can be based on an existing
          template database. This will set that. This is probably only useful for testing but
          documentation is included here for completeness.

      slow_query_log_threshold:
        type: int
        default: 0
        required: false
        desc: |
          Slow query logging.  Queries slower than the threshold indicated below will
          be logged to debug.  A value of '0' is disabled.  For example, you would set
          this to .005 to log all queries taking longer than 5 milliseconds.

      enable_per_request_sql_debugging:
        type: bool
        default: false
        required: false
        desc: |
          Enable's a per request sql debugging option. If this is set to true, append
          ?sql_debug=1 to web request URLs to enable detailed logging on the backend of SQL
          queries generated during that request. This is useful for debugging slow endpoints
          during development.

      install_database_connection:
        type: str
        default: sqlite:///./database/universe.sqlite?isolation_level=IMMEDIATE
        required: false
        desc: |
          By default, Galaxy will use the same database to track user data and
          tool shed install data.  There are many situations in which it is
          valuable to separate these - for instance bootstrapping fresh Galaxy
          instances with pretested installs.  The following option can be used to
          separate the tool shed install database (all other options listed above
          but prefixed with install_ are also available).

      database_auto_migrate:
        type: bool
        default: false
        required: false
        desc: |
          Setting the following option to true will cause Galaxy to automatically
          migrate the database forward after updates. This is not recommended for production
          use.

      file_path:
        type: str
        default: database/files
        required: false
        desc: |
          Dataset files are stored in this directory.

      new_file_path:
        type: str
        default: database/tmp
        required: false
        desc: |
          Temporary files are stored in this directory.

      tool_config_file:
        type: str
        default: config/tool_conf.xml,config/shed_tool_conf.xml
        required: false
        desc: |
          Tool config files, defines what tools are available in Galaxy.
          Tools can be locally developed or installed from Galaxy tool sheds.
          (config/tool_conf.xml.sample will be used if left unset and
          config/tool_conf.xml does not exist).

      check_migrate_tools:
        type: bool
        default: true
        required: false
        desc: |
          Enable / disable checking if any tools defined in the above non-shed
          tool_config_files (i.e., tool_conf.xml) have been migrated from the Galaxy
          code distribution to the Tool Shed.  This setting should generally be set to
          False only for development Galaxy environments that are often rebuilt from
          scratch where migrated tools do not need to be available in the Galaxy tool
          panel.  If the following setting remains commented, the default setting will
          be True.

      migrated_tools_config:
        type: str
        default: config/migrated_tools_conf.xml
        required: false
        desc: |
          Tool config maintained by tool migration scripts.  If you use the migration
          scripts to install tools that have been migrated to the tool shed upon a new
          release, they will be added to this tool config file.

      integrated_tool_panel_config:
        type: str
        default: integrated_tool_panel.xml
        required: false
        desc: |
          File that contains the XML section and tool tags from all tool panel config
          files integrated into a single file that defines the tool panel layout.  This
          file can be changed by the Galaxy administrator to alter the layout of the
          tool panel.  If not present, Galaxy will create it.

      tool_path:
        type: str
        default: tools
        required: false
        desc: |
          Default path to the directory containing the tools defined in tool_conf.xml.
          Other tool config files must include the tool_path as an attribute in the
          <toolbox> tag.

      tool_dependency_dir:
        type: str
        default: database/dependencies
        required: false
        desc: |
          Path to the directory in which tool dependencies are placed.  This is used by
          the Tool Shed to install dependencies and can also be used by administrators
          to manually install or link to dependencies.  For details, see:
            https://galaxyproject.org/admin/config/tool-dependencies
          Set the string to None to explicitly disable tool dependency handling.
          If this option is set to none or an invalid path, installing tools with dependencies
          from the Tool Shed will fail.

      dependency_resolvers_config_file:
        type: str
        default: config/dependency_resolvers_conf.xml
        required: false
        desc: |
          The dependency resolvers config file specifies an ordering and options for how
          Galaxy resolves tool dependencies (requirement tags in Tool XML). The default
          ordering is to the use the Tool Shed for tools installed that way, use local
          Galaxy packages, and then use Conda if available.
          See https://github.com/galaxyproject/galaxy/blob/dev/doc/source/admin/dependency_resolvers.rst
          for more information on these options.

      conda_prefix:
        type: str
        default: <tool_dependency_dir>/_conda
        required: false
        desc: |
          conda_prefix is the location on the filesystem where Conda packages and environments are installed
          IMPORTANT: Due to a current limitation in conda, the total length of the
          conda_prefix and the job_working_directory path should be less than 50 characters!

      conda_exec:
        type: str
        required: false
        desc: |
          Override the Conda executable to use, it will default to the one on the
          PATH (if available) and then to <conda_prefix>/bin/conda

      conda_debug:
        type: bool
        default: false
        required: false
        desc: |
          Pass debug flag to conda commands.

      conda_ensure_channels:
        type: str
        default: iuc,bioconda,conda-forge,defaults
        required: false
        desc: |
          conda channels to enable by default (http://conda.pydata.org/docs/custom-channels.html)

      conda_auto_install:
        type: bool
        default: false
        required: false
        desc: |
          Set to True to instruct Galaxy to look for and install missing tool
          dependencies before each job runs.

      conda_auto_init:
        type: bool
        default: true
        required: false
        desc: |
          Set to True to instruct Galaxy to install Conda from the web automatically
          if it cannot find a local copy and conda_exec is not configured.

      conda_copy_dependencies:
        type: bool
        default: false
        required: false
        desc: |
          You must set this to True if conda_prefix and job_working_directory are not on the same
          volume, or some conda dependencies will fail to execute at job runtime.
          Conda will copy packages content instead of creating hardlinks or symlinks.
          This will prevent problems with some specific packages (perl, R), at the cost
          of extra disk space usage and extra time spent copying packages.

      use_cached_dependency_manager:
        type: bool
        default: false
        required: false
        desc: |
          Certain dependency resolvers (namely Conda) take a considerable amount of
          time to build an isolated job environment in the job_working_directory if the
          job working directory is on a network share.  Set the following option to True
          to cache the dependencies in a folder. This option is beta and should only be
          used if you experience long waiting times before a job is actually submitted
          to your cluster.

      tool_dependency_cache_dir:
        type: str
        default: <tool_dependency_dir>/_cache
        required: false
        desc: |
          By default the tool_dependency_cache_dir is the _cache directory
          of the tool dependency directory

      precache_dependencies:
        type: bool
        default: true
        required: false
        desc: |
          By default, when using a cached dependency manager, the dependencies are cached
          when installing new tools and when using tools for the first time.
          Set this to False if you prefer dependencies to be cached only when installing new tools.

      tool_sheds_config_file:
        type: str
        default: config/tool_sheds_conf.xml
        required: false
        desc: |
          File containing the Galaxy Tool Sheds that should be made available to
          install from in the admin interface (.sample used if default does not exist).

      watch_tools:
        type: str
        default: 'false'
        required: false
        desc: |
          Set to True to enable monitoring of tools and tool directories
          listed in any tool config file specified in tool_config_file option.
          If changes are found, tools are automatically reloaded.  Watchdog (
          https://pypi.python.org/pypi/watchdog ) must be installed and
          available to Galaxy to use this option. Other options include 'auto'
          which will attempt to watch tools if the watchdog library is available
          but won't fail to load Galaxy if it is not and 'polling' which will use
          a less efficient monitoring scheme that may work in wider range of scenarios
          than the watchdog default.

      enable_beta_mulled_containers:
        type: bool
        default: false
        required: false
        desc: |
          Enable Galaxy to fetch Docker containers registered with quay.io generated
          from tool requirements resolved through conda. These containers (when
          available) have been generated using mulled - https://github.com/mulled.
          These containers are highly beta and availability will vary by tool.
          This option will additionally only be used for job destinations with
          Docker enabled.

      containers_resolvers_config_file:
        type: str
        default: ''
        required: false
        desc: |
          Container resolvers configuration (beta). Setup a file describing container
          resolvers to use when discovering containers for Galaxy. If this is set to
          None, the default containers loaded is determined by
          enable_beta_mulled_containers.

      involucro_path:
        type: str
        default: database/dependencies/involucro
        required: false
        desc: |
          involucro is a tool used to build Docker containers for tools from Conda
          dependencies referenced in tools as `requirement`s. The following path is
          the location of involucro on the Galaxy host. This is ignored if the relevant
          container resolver isn't enabled, and will install on demand unless
          involucro_auto_init is set to False.

      involucro_auto_init:
        type: bool
        default: true
        required: false
        desc: |
          Install involucro as needed to build Docker containers for tools. Ignored if
          relevant container resolver is not used.

      enable_tool_shed_check:
        type: bool
        default: false
        required: false
        desc: |
          Enable automatic polling of relative tool sheds to see if any updates
          are available for installed repositories.  Ideally only one Galaxy
          server process should be able to check for repository updates.  The
          setting for hours_between_check should be an integer between 1 and 24.

      hours_between_check:
        type: int
        default: 12
        required: false
        desc: |
          Enable automatic polling of relative tool sheds to see if any updates
          are available for installed repositories.  Ideally only one Galaxy
          server process should be able to check for repository updates.  The
          setting for hours_between_check should be an integer between 1 and 24.

      manage_dependency_relationships:
        type: bool
        default: false
        required: false
        desc: |
          Enable use of an in-memory registry with bi-directional relationships between
          repositories (i.e., in addition to lists of dependencies for a repository,
          keep an in-memory registry of dependent items for each repository.

      tool_data_table_config_path:
        type: str
        default: config/tool_data_table_conf.xml
        required: false
        desc: |
          XML config file that contains data table entries for the
          ToolDataTableManager.  This file is manually # maintained by the Galaxy
          administrator (.sample used if default does not exist).

      shed_tool_data_table_config:
        type: str
        default: config/shed_tool_data_table_conf.xml
        required: false
        desc: |
          XML config file that contains additional data table entries for the
          ToolDataTableManager.  This file is automatically generated based on the
          current installed tool shed repositories that contain valid
          tool_data_table_conf.xml.sample files.  At the time of installation, these
          entries are automatically added to the following file, which is parsed and
          applied to the ToolDataTableManager at server start up.

      tool_data_path:
        type: str
        default: tool-data
        required: false
        desc: |
          Directory where data used by tools is located.  See the samples in that
          directory and the Galaxy Community Hub for help:
          https://galaxyproject.org/admin/data-integration

      shed_tool_data_path:
        type: str
        default: tool-data
        required: false
        desc: |
          Directory where Tool Data Table related files will be placed
          when installed from a ToolShed. Defaults to tool_data_path.

      watch_tool_data_dir:
        type: str
        default: 'false'
        required: false
        desc: |
          Set to True to enable monitoring of the tool_data and shed_tool_data_path
          directories. If changes in tool data table files are found, the tool data
          tables for that data manager are automatically reloaded.
          Watchdog ( https://pypi.python.org/pypi/watchdog ) must be installed and
          available to Galaxy to use this option. Other options include 'auto'
          which will attempt to use the watchdog library if it is available but won't
          fail to load Galaxy if it is not and 'polling' which will use a less
          efficient monitoring scheme that may work in wider range of scenarios
          than the watchdog default.

      builds_file_path:
        type: str
        default: tool-data/shared/ucsc/builds.txt
        required: false
        desc: |
          File containing old-style genome builds

      len_file_path:
        type: str
        default: tool-data/shared/ucsc/chrom
        required: false
        desc: |
          Directory where chrom len files are kept, currently mainly used by trackster

      datatypes_config_file:
        type: str
        default: config/datatypes_conf.xml
        required: false
        desc: |
          Datatypes config file(s), defines what data (file) types are available in
          Galaxy (.sample is used if default does not exist).  If a datatype appears in
          multiple files, the last definition is used (though the first sniffer is used
          so limit sniffer definitions to one file).

      datatypes_disable_auto:
        type: bool
        default: false
        required: false
        desc: |
          Disable the 'Auto-detect' option for file uploads

      visualization_plugins_directory:
        type: str
        default: config/plugins/visualizations
        required: false
        desc: |
          Visualizations config directory: where to look for individual visualization
          plugins.  The path is relative to the Galaxy root dir.  To use an absolute
          path begin the path with '/'.  This is a comma separated list.
          Defaults to "config/plugins/visualizations".

      interactive_environment_plugins_directory:
        type: str
        required: false
        desc: |
          Interactive environment plugins root directory: where to look for interactive
          environment plugins.  By default none will be loaded.  Set to
          config/plugins/interactive_environments to load Galaxy's stock plugins.
          These will require Docker to be configured and have security considerations,
          so proceed with caution. The path is relative to the Galaxy root dir.  To use
          an absolute path begin the path with '/'.  This is a comma
          separated list.

      interactive_environment_swarm_mode:
        type: bool
        default: false
        required: false
        desc: |
          To run interactive environment containers in Docker Swarm mode (on an
          existing swarm), set this option to True and set `docker_connect_port` in the
          IE plugin config (ini) file(s) of any IE plugins you have enabled and ensure
          that you are not using any `docker run`-specific options in your plugins'
          `command_inject` options (swarm mode services run using `docker service
          create`, which has a different and more limited set of options). This option
          can be overridden on a per-plugin basis by using the `swarm_mode` option in
          the plugin's ini config file.

      swarm_manager_config_file:
        type: str
        default: config/swarm_manager_conf.yml
        required: false
        desc: |
          Galaxy can run a "swarm manager" service that will monitor utilization of the
          swarm and provision/deprovision worker nodes as necessary. The service has
          its own configuration file.

      tour_config_dir:
        type: str
        default: config/plugins/tours
        required: false
        desc: |
          Interactive tour directory: where to store interactive tour definition files.
          Galaxy ships with several basic interface tours enabled, though a different
          directory with custom tours can be specified here. The path is relative to the
          Galaxy root dir.  To use an absolute path begin the path with '/'.  This is a comma
          separated list.

      webhooks_dir:
        type: str
        default: config/plugins/webhooks
        required: false
        desc: |
          Webhooks directory: where to store webhooks - plugins to extend the Galaxy UI.
          By default none will be loaded.  Set to config/plugins/webhooks/demo to load Galaxy's
          demo webhooks.  To use an absolute path begin the path with '/'.  This is a comma
          separated list. Add test/functional/webhooks to this list to include the demo webhooks
          used to test the webhook framework.

      job_working_directory:
        type: str
        default: database/jobs_directory
        required: false
        desc: |
          Each job is given a unique empty directory as its current working directory.
          This option defines in what parent directory those directories will be
          created.

      cluster_files_directory:
        type: str
        default: database/pbs
        required: false
        desc: |
          If using a cluster, Galaxy will write job scripts and stdout/stderr to this
          directory.

      template_cache_path:
        type: str
        default: database/compiled_templates
        required: false
        desc: |
          Mako templates are compiled as needed and cached for reuse, this directory is
          used for the cache

      check_job_script_integrity:
        type: bool
        default: true
        required: false
        desc: |
          Set to false to disable various checks Galaxy will do to ensure it
          can run job scripts before attempting to execute or submit them.

      check_job_script_integrity_count:
        type: int
        default: 35
        required: false
        desc: |
          Number of checks to execute if check_job_script_integrity is enabled.

      check_job_script_integrity_sleep:
        type: float
        default: .25
        required: false
        desc: |
          Time to sleep between checks if check_job_script_integrity is enabled (in seconds).

      default_job_shell:
        type: str
        default: /bin/bash
        required: false
        desc: |
          Set the default shell used by non-containerized jobs Galaxy-wide. This
          defaults to bash for all jobs and can be overridden at the destination
          level for heterogeneous clusters. conda job resolution requires bash or zsh
          so if this is switched to /bin/sh for instance - conda resolution
          should be disabled. Containerized jobs always use /bin/sh - so more maximum
          portability tool authors should assume generated commands run in sh.

      citation_cache_type:
        type: str
        default: file
        required: false
        desc: |
          Citation related caching.  Tool citations information maybe fetched from
          external sources such as http://dx.doi.org/ by Galaxy - the following
          parameters can be used to control the caching used to store this information.

      citation_cache_data_dir:
        type: str
        default: database/citations/data
        required: false
        desc: |
          Citation related caching.  Tool citations information maybe fetched from
          external sources such as http://dx.doi.org/ by Galaxy - the following
          parameters can be used to control the caching used to store this information.

      citation_cache_lock_dir:
        type: str
        default: database/citations/lock
        required: false
        desc: |
          Citation related caching.  Tool citations information maybe fetched from
          external sources such as http://dx.doi.org/ by Galaxy - the following
          parameters can be used to control the caching used to store this information.

      collect_outputs_from:
        type: str
        default: new_file_path,job_working_directory
        required: false
        desc: |
          Tools with a number of outputs not known until runtime can write these
          outputs to a directory for collection by Galaxy when the job is done.
          Previously, this directory was new_file_path, but using one global directory
          can cause performance problems, so using job_working_directory ('.' or cwd
          when a job is run) is encouraged.  By default, both are checked to avoid
          breaking existing tools.

      object_store_config_file:
        type: str
        default: config/object_store_conf.xml
        required: false
        desc: |
          Configuration file for the object store
          If this is set and exists, it overrides any other objectstore settings.

      smtp_server:
        type: str
        default: ''
        required: false
        desc: |
          Galaxy sends mail for various things: subscribing users to the mailing list
          if they request it, password resets, reporting dataset errors, and sending
          activation emails. To do this, it needs to send mail through an SMTP server,
          which you may define here (host:port).
          Galaxy will automatically try STARTTLS but will continue upon failure.

      smtp_username:
        type: str
        default: '' 
        required: false
        desc: |
          If your SMTP server requires a username and password, you can provide them
          here (password in cleartext here, but if your server supports STARTTLS it
          will be sent over the network encrypted).

      smtp_password:
        type: str
        default: ''
        required: false
        desc: |
          If your SMTP server requires a username and password, you can provide them
          here (password in cleartext here, but if your server supports STARTTLS it
          will be sent over the network encrypted).

      smtp_ssl:
        type: bool
        default: false
        required: false
        desc: |
          If your SMTP server requires SSL from the beginning of the connection

      mailing_join_addr:
        type: str
        default: galaxy-announce-join@bx.psu.edu
        required: false
        desc: |
          On the user registration form, users may choose to join a mailing list. This
          is the address used to subscribe to the list. Uncomment and leave empty if you
          want to remove this option from the user registration form.

      error_email_to:
        type: str
        default: ''
        required: false
        desc: |
          Datasets in an error state include a link to report the error.  Those reports
          will be sent to this address.  Error reports are disabled if no address is
          set.  Also this email is shown as a contact to user in case of Galaxy
          misconfiguration and other events user may encounter.

      email_from:
        type: str
        default: ''
        required: false
        desc: |
          Email address to use in the 'From' field when sending emails for
          account activations, workflow step notifications and password resets.
          We recommend using string in the following format:
          Galaxy Project <galaxy-no-reply@example.com>
          If not configured, '<galaxy-no-reply@HOSTNAME>' will be used.

      instance_resource_url:
        type: str
        default: https://galaxyproject.org/
        required: false
        desc: |
          URL of the support resource for the galaxy instance.  Used in activation
          emails.

      blacklist_file:
        type: str
        default: config/disposable_email_blacklist.conf
        required: false
        desc: |
          E-mail domains blacklist is used for filtering out users that are using
          disposable email address during the registration.  If their address domain
          matches any domain in the blacklist, they are refused the registration.

      registration_warning_message:
        type: str
        default: Please register only one account - we provide this service free of charge and have limited computational resources. Multi-accounts are tracked and will be subjected to account termination and data deletion.
        required: false
        desc: |
          Registration warning message is used to discourage people from registering
          multiple accounts.  Applies mostly for the main Galaxy instance.
          If no message specified the warning box will not be shown.

      user_activation_on:
        type: bool
        default: false
        required: false
        desc: |
          User account activation feature global flag.  If set to "False", the rest of
          the Account activation configuration is ignored and user activation is
          disabled (i.e. accounts are active since registration).
          The activation is also not working in case the SMTP server is not defined.

      activation_grace_period:
        type: int
        default: 3
        required: false
        desc: |
          Activation grace period (in hours).  Activation is not forced (login is not
          disabled) until grace period has passed.  Users under grace period can't run
          jobs. Enter 0 to disable grace period.
          Users with OpenID logins have grace period forever.

      inactivity_box_content:
        type: str
        default: Your account has not been activated yet.  Feel free to browse around and see what's available, but you won't be able to upload data or run jobs until you have verified your email address.
        required: false
        desc: |
          Shown in warning box to users that were not activated yet.
          In use only if activation_grace_period is set.

      password_expiration_period:
        type: int
        default: 0
        required: false
        desc: |
          Password expiration period (in days). Users are required to change their
          password every x days. Users will be redirected to the change password
          screen when they log in after their password expires. Enter 0 to disable
          password expiration.

      session_duration:
        type: int
        default: 0
        required: false
        desc: |
          Galaxy Session Timeout
          This provides a timeout (in minutes) after which a user will have to log back in.
          A duration of 0 disables this feature.

      ga_code:
        type: str
        default: ''
        required: false
        desc: |
          You can enter tracking code here to track visitor's behavior
          through your Google Analytics account.  Example: UA-XXXXXXXX-Y

      display_servers:
        type: str
        default: hgw1.cse.ucsc.edu,hgw2.cse.ucsc.edu,hgw3.cse.ucsc.edu,hgw4.cse.ucsc.edu,hgw5.cse.ucsc.edu,hgw6.cse.ucsc.edu,hgw7.cse.ucsc.edu,hgw8.cse.ucsc.edu,lowepub.cse.ucsc.edu
        required: false
        desc: |
          Galaxy can display data at various external browsers.  These options specify
          which browsers should be available.  URLs and builds available at these
          browsers are defined in the specifield files.

          If use_remote_user = True, display application servers will be denied access
          to Galaxy and so displaying datasets in these sites will fail.
          display_servers contains a list of hostnames which should be allowed to
          bypass security to display datasets.  Please be aware that there are security
          implications if this is allowed.  More details (including required changes to
          the proxy server config) are available in the Apache proxy documentation on
          the Galaxy Community Hub.

          The list of servers in this sample config are for the UCSC Main, Test and
          Archaea browsers, but the default if left commented is to not allow any
          display sites to bypass security (you must uncomment the line below to allow
          them).

      enable_old_display_applications:
        type: bool
        default: true
        required: false
        desc: |
          To disable the old-style display applications that are hardcoded into
          datatype classes, set enable_old_display_applications = False.
          This may be desirable due to using the new-style, XML-defined, display
          applications that have been defined for many of the datatypes that have the
          old-style.
          There is also a potential security concern with the old-style applications,
          where a malicious party could provide a link that appears to reference the
          Galaxy server, but contains a redirect to a third-party server, tricking a
          Galaxy user to access said site.

      message_box_visible:
        type: bool
        default: false
        required: false
        desc: |
          Show a message box under the masthead.

      message_box_content:
        type: str
        default: ''
        required: false
        desc: |
          Show a message box under the masthead.

      message_box_class:
        type: str
        default: info
        required: false
        desc: |
          Show a message box under the masthead.

      brand:
        type: str
        default: ''
        required: false
        desc: |
          Append "/{brand}" to the "Galaxy" text in the masthead.

      pretty_datetime_format:
        type: str
        default: $locale (UTC)
        required: false
        desc: |
          Format string used when showing date and time information.
          The string may contain:
          - the directives used by Python time.strftime() function (see
            https://docs.python.org/2/library/time.html#time.strftime ),
          - $locale (complete format string for the server locale),
          - $iso8601 (complete format string as specified by ISO 8601 international
            standard).

      default_locale:
        type: str
        default: auto
        required: false
        desc: |
          Default localization for Galaxy UI.
          Allowed values are listed at the end of client/galaxy/scripts/nls/locale.js.
          With the default value (auto), the locale will be automatically adjusted to
          the user's navigator language.
          Users can override this settings in their user preferences if the localization
          settings are enabled in user_preferences_extra_conf.yml

      galaxy_infrastructure_url:
        type: str
        default: http://localhost:8080
        required: false
        desc: |
          URL (with schema http/https) of the Galaxy instance as accessible within your
          local network - if specified used as a default by pulsar file staging and
          Jupyter Docker container for communicating back with Galaxy via the API.

          If you are attempting to setup GIEs on Mac OS X with Docker for Mac - this
          should likely be the IP address of your machine on the virtualbox network (vboxnet0)
          setup for the Docker host VM. This can found by running ifconfig and using the
          IP address of the network vboxnet0.

      galaxy_infrastructure_web_port:
        type: int
        default: 8080
        required: false
        desc: |
          If the above URL cannot be determined ahead of time in dynamic environments
          but the port which should be used to access Galaxy can be - this should be
          set to prevent Galaxy from having to guess.  For example if Galaxy is sitting
          behind a proxy with REMOTE_USER enabled - infrastructure shouldn't talk to
          Python processes directly and this should be set to 80 or 443, etc... If
          unset this file will be read for a server block defining a port corresponding
          to the webapp.

      welcome_url:
        type: str
        default: /static/welcome.html
        required: false
        desc: |
          The URL of the page to display in Galaxy's middle pane when loaded.  This can
          be an absolute or relative URL.

      logo_url:
        type: str
        default: /
        required: false
        desc: |
          The URL linked by the "Galaxy/brand" text.

      wiki_url:
        type: str
        default: https://galaxyproject.org/
        required: false
        desc: |
          The URL linked by the "Wiki" link in the "Help" menu.

      support_url:
        type: str
        default: https://galaxyproject.org/support
        required: false
        desc: |
          The URL linked by the "Support" link in the "Help" menu.

      biostar_url:
        type: str
        default: ''
        required: false
        desc: |
          Enable integration with a custom Biostar instance.

      biostar_key_name:
        type: str
        default: ''
        required: false
        desc: |
          Enable integration with a custom Biostar instance.

      biostar_key:
        type: str
        default: ''
        required: false
        desc: |
          Enable integration with a custom Biostar instance.

      biostar_enable_bug_reports:
        type: bool
        default: true
        required: false
        desc: |
          Enable integration with a custom Biostar instance.

      biostar_never_authenticate:
        type: bool
        default: false
        required: false
        desc: |
          Enable integration with a custom Biostar instance.

      citation_url:
        type: str
        default: https://galaxyproject.org/citing-galaxy
        required: false
        desc: |
          The URL linked by the "How to Cite Galaxy" link in the "Help" menu.

      search_url:
        type: str
        default: https://galaxyproject.org/search/
        required: false
        desc: |
          The URL linked by the "Search" link in the "Help" menu.

      mailing_lists_url:
        type: str
        default: https://galaxyproject.org/mailing-lists
        required: false
        desc: |
          The URL linked by the "Mailing Lists" link in the "Help" menu.

      screencasts_url:
        type: str
        default: https://vimeo.com/galaxyproject
        required: false
        desc: |
          The URL linked by the "Videos" link in the "Help" menu.

      genomespace_ui_url:
        type: str
        default: https://gsui.genomespace.org/jsui/
        required: false
        desc: |
          Points to the GenomeSpace UI service which will be used by
          the GenomeSpace importer and exporter tools

      terms_url:
        type: str
        default: ''
        required: false
        desc: |
          The URL linked by the "Terms and Conditions" link in the "Help" menu, as well
          as on the user registration and login forms and in the activation emails.

      qa_url:
        type: str
        required: false
        desc: |
          The URL linked by the "Galaxy Q&A" link in the "Help" menu
          The Galaxy Q&A site is under development; when the site is done, this URL
          will be set and uncommented.

      static_enabled:
        type: bool
        default: true
        required: false
        desc: |
          Serve static content, which must be enabled if you're not serving it via a
          proxy server.  These options should be self explanatory and so are not
          documented individually.  You can use these paths (or ones in the proxy
          server) to point to your own styles.

      static_cache_time:
        type: int
        default: 360
        required: false
        desc: |
          Serve static content, which must be enabled if you're not serving it via a
          proxy server.  These options should be self explanatory and so are not
          documented individually.  You can use these paths (or ones in the proxy
          server) to point to your own styles.

      static_dir:
        type: str
        default: static/
        required: false
        desc: |
          Serve static content, which must be enabled if you're not serving it via a
          proxy server.  These options should be self explanatory and so are not
          documented individually.  You can use these paths (or ones in the proxy
          server) to point to your own styles.

      static_images_dir:
        type: str
        default: static/images
        required: false
        desc: |
          Serve static content, which must be enabled if you're not serving it via a
          proxy server.  These options should be self explanatory and so are not
          documented individually.  You can use these paths (or ones in the proxy
          server) to point to your own styles.

      static_favicon_dir:
        type: str
        default: static/favicon.ico
        required: false
        desc: |
          Serve static content, which must be enabled if you're not serving it via a
          proxy server.  These options should be self explanatory and so are not
          documented individually.  You can use these paths (or ones in the proxy
          server) to point to your own styles.

      static_scripts_dir:
        type: str
        default: static/scripts/
        required: false
        desc: |
          Serve static content, which must be enabled if you're not serving it via a
          proxy server.  These options should be self explanatory and so are not
          documented individually.  You can use these paths (or ones in the proxy
          server) to point to your own styles.

      static_style_dir:
        type: str
        default: static/june_2007_style/blue
        required: false
        desc: |
          Serve static content, which must be enabled if you're not serving it via a
          proxy server.  These options should be self explanatory and so are not
          documented individually.  You can use these paths (or ones in the proxy
          server) to point to your own styles.

      static_robots_txt:
        type: str
        default: static/robots.txt
        required: false
        desc: |
          Serve static content, which must be enabled if you're not serving it via a
          proxy server.  These options should be self explanatory and so are not
          documented individually.  You can use these paths (or ones in the proxy
          server) to point to your own styles.

      display_chunk_size:
        type: int
        default: 65536
        required: false
        desc: |
          Incremental Display Options

      apache_xsendfile:
        type: bool
        default: false
        required: false
        desc: |
          For help on configuring the Advanced proxy features, see:
          http://usegalaxy.org/production

          Apache can handle file downloads (Galaxy-to-user) via mod_xsendfile.  Set
          this to True to inform Galaxy that mod_xsendfile is enabled upstream.

      nginx_x_accel_redirect_base:
        type: str
        default: ''
        required: false
        desc: |
          The same download handling can be done by nginx using X-Accel-Redirect.  This
          should be set to the path defined in the nginx config as an internal redirect
          with access to Galaxy's data files (see documentation linked above).

      upstream_gzip:
        type: bool
        default: false
        required: false
        desc: |
          If using compression in the upstream proxy server, use this option to disable
          gzipping of library .tar.gz and .zip archives, since the proxy server will do
          it faster on the fly.

      x_frame_options:
        type: str
        default: SAMEORIGIN
        required: false
        desc: |
          The following default adds a header to web request responses that
          will cause modern web browsers to not allow Galaxy to be embedded in
          the frames of web applications hosted at other hosts - this can help
          prevent a class of attack called clickjacking
          (https://www.owasp.org/index.php/Clickjacking).  If you configure a
          proxy in front of Galaxy - please ensure this header remains intact
          to protect your users.  Uncomment and leave empty to not set the
          `X-Frame-Options` header.

      nginx_upload_store:
        type: str
        default: ''
        required: false
        desc: |
          nginx can also handle file uploads (user-to-Galaxy) via nginx_upload_module.
          Configuration for this is complex and explained in detail in the
          documentation linked above.  The upload store is a temporary directory in
          which files uploaded by the upload module will be placed.

      nginx_upload_path:
        type: str
        default: ''
        required: false
        desc: |
          This value overrides the action set on the file upload form, e.g. the web
          path where the nginx_upload_module has been configured to intercept upload
          requests.

      nginx_upload_job_files_store:
        type: str
        default: ''
        required: false
        desc: |
          Galaxy can also use nginx_upload_module to receive files staged out upon job
          completion by remote job runners (i.e. Pulsar) that initiate staging
          operations on the remote end.  See the Galaxy nginx documentation for the
          corresponding nginx configuration.

      nginx_upload_job_files_path:
        type: str
        default: ''
        required: false
        desc: |
          Galaxy can also use nginx_upload_module to receive files staged out upon job
          completion by remote job runners (i.e. Pulsar) that initiate staging
          operations on the remote end.  See the Galaxy nginx documentation for the
          corresponding nginx configuration.

      chunk_upload_size:
        type: int
        default: 104857600
        required: false
        desc: |
          Galaxy can upload user files in chunks without using nginx. Enable the chunk
          uploader by specifying a chunk size larger than 0. The chunk size is specified
          in bytes (default: 100MB).

      dynamic_proxy_manage:
        type: bool
        default: true
        required: false
        desc: |
          Have Galaxy manage dynamic proxy component for routing requests to other
          services based on Galaxy's session cookie.  It will attempt to do this by
          default though you do need to install node+npm and do an npm install from
          `lib/galaxy/web/proxy/js`.  It is generally more robust to configure this
          externally, managing it however Galaxy is managed.  If True, Galaxy will only
          launch the proxy if it is actually going to be used (e.g. for Jupyter).

      dynamic_proxy:
        type: str
        default: node
        required: false
        desc: |
          As of 16.04 Galaxy supports multiple proxy types. The original NodeJS
          implementation, alongside a new Golang single-binary-no-dependencies
          version. Valid values are (node, golang)

      dynamic_proxy_session_map:
        type: str
        default: database/session_map.sqlite
        required: false
        desc: |
          The NodeJS dynamic proxy can use an SQLite database or a JSON file for IPC,
          set that here.

      dynamic_proxy_bind_port:
        type: int
        default: 8800
        required: false
        desc: |
          Set the port and IP for the the dynamic proxy to bind to, this must match
          the external configuration if dynamic_proxy_manage is False.

      dynamic_proxy_bind_ip:
        type: str
        default: 0.0.0.0
        required: false
        desc: |
          Set the port and IP for the the dynamic proxy to bind to, this must match
          the external configuration if dynamic_proxy_manage is False.

      dynamic_proxy_debug:
        type: bool
        default: false
        required: false
        desc: |
          Enable verbose debugging of Galaxy-managed dynamic proxy.

      dynamic_proxy_external_proxy:
        type: bool
        default: false
        required: false
        desc: |
          The dynamic proxy is proxied by an external proxy (e.g. apache frontend to
          nodejs to wrap connections in SSL).

      dynamic_proxy_prefix:
        type: str
        default: gie_proxy
        required: false
        desc: |
          Additionally, when the dynamic proxy is proxied by an upstream server, you'll
          want to specify a prefixed URL so both Galaxy and the proxy reside under the
          same path that your cookies are under. This will result in a url like
          https://FQDN/galaxy-prefix/gie_proxy for proxying

      dynamic_proxy_golang_noaccess:
        type: int
        default: 60
        required: false
        desc: |
          This attribute governs the minimum length of time between consecutive HTTP/WS
          requests through the proxy, before the proxy considers a container as being
          inactive and kills it.

      dynamic_proxy_golang_clean_interval:
        type: int
        default: 10
        required: false
        desc: |
          In order to kill containers, the golang proxy has to check at some interval
          for possibly dead containers. This is exposed as a configurable parameter,
          but the default value is probably fine.

      dynamic_proxy_golang_docker_address:
        type: str
        default: unix:///var/run/docker.sock
        required: false
        desc: |
          The golang proxy needs to know how to talk to your docker daemon. Currently
          TLS is not supported, that will come in an update.

      dynamic_proxy_golang_api_key:
        type: str
        default: ''
        required: false
        desc: |
          The golang proxy uses a RESTful HTTP API for communication with Galaxy
          instead of a JSON or SQLite file for IPC. If you do not specify this, it will
          be set randomly for you. You should set this if you are managing the proxy
          manually.

      auto_configure_logging:
        type: bool
        default: true
        required: false
        desc: |
          If True, Galaxy will attempt to configure a simple root logger if a
          "loggers" section does not appear in this configuration file.

      log_level:
        type: str
        default: DEBUG
        required: false
        desc: |
          Verbosity of console log messages.  Acceptable values can be found here:
          https://docs.python.org/2/library/logging.html#logging-levels
          A custom debug level of "TRACE" is available for even more verbosity.

      logging:
        type: map
        allowempty: True
        desc: |
          Controls where and how the server logs messages. If unset, the default is to log all messages to standard
          output at the level defined by the `log_level` configuration option. Configuration is described in the
          documentation at:
          https://docs.galaxyproject.org/en/master/admin/config_logging.html

      database_engine_option_echo:
        type: bool
        default: false
        required: false
        desc: |
          Print database operations to the server log (warning, quite verbose!).

      database_engine_option_echo_pool:
        type: bool
        default: false
        required: false
        desc: |
          Print database pool operations to the server log (warning, quite verbose!).

      log_events:
        type: bool
        default: true
        required: false
        desc: |
          Turn on logging of application events and some user events to the database.

      log_actions:
        type: bool
        default: true
        required: false
        desc: |
          Turn on logging of user actions to the database.  Actions currently logged
          are grid views, tool searches, and use of "recently" used tools menu.  The
          log_events and log_actions functionality will eventually be merged.

      fluent_log:
        type: bool
        default: false
        required: false
        desc: |
          Fluentd configuration.  Various events can be logged to the fluentd instance
          configured below by enabling fluent_log.

      fluent_host:
        type: str
        default: localhost
        required: false
        desc: |
          Fluentd configuration.  Various events can be logged to the fluentd instance
          configured below by enabling fluent_log.

      fluent_port:
        type: int
        default: 24224
        required: false
        desc: |
          Fluentd configuration.  Various events can be logged to the fluentd instance
          configured below by enabling fluent_log.

      sanitize_all_html:
        type: bool
        default: true
        required: false
        desc: |
          Sanitize all HTML tool output.  By default, all tool output served as
          'text/html' will be sanitized thoroughly.  This can be disabled if you have
          special tools that require unaltered output.  WARNING: disabling this does
          make the Galaxy instance susceptible to XSS attacks initiated by your users.

      sanitize_whitelist_file:
        type: str
        default: config/sanitize_whitelist.txt
        required: false
        desc: |
          Whitelist sanitization file.
          Datasets created by tools listed in this file are trusted and will not have
          their HTML sanitized on display.  This can be manually edited or manipulated
          through the Admin control panel -- see "Manage Display Whitelist"

      serve_xss_vulnerable_mimetypes:
        type: bool
        default: false
        required: false
        desc: |
          By default Galaxy will serve non-HTML tool output that may potentially
          contain browser executable JavaScript content as plain text.  This will for
          instance cause SVG datasets to not render properly and so may be disabled
          by setting the following option to True.

      allowed_origin_hostnames:
        type: str
        default: ''
        required: false
        desc: |
          Return a Access-Control-Allow-Origin response header that matches the Origin
          header of the request if that Origin hostname matches one of the strings or
          regular expressions listed here. This is a comma separated list of hostname
          strings or regular expressions beginning and ending with /.
          E.g. mysite.com,google.com,usegalaxy.org,/^[\w\.]*example\.com/
          See: https://developer.mozilla.org/en-US/docs/Web/HTTP/Access_control_CORS

      trust_jupyter_notebook_conversion:
        type: bool
        default: false
        required: false
        desc: |
          Set the following to True to use Jupyter nbconvert to build HTML from Jupyter
          notebooks in Galaxy histories.  This process may allow users to execute
          arbitrary code or serve arbitrary HTML.  If enabled, Jupyter must be
          available and on Galaxy's PATH, to do this run
          `pip install jinja2 pygments jupyter` in Galaxy's virtualenv.

      debug:
        type: bool
        default: false
        required: false
        desc: |
          Debug enables access to various config options useful for development and
          debugging: use_lint, use_profile, use_printdebug and use_interactive.  It
          also causes the files used by PBS/SGE (submission script, output, and error)
          to remain on disk after the job is complete.

      use_lint:
        type: bool
        default: false
        required: false
        desc: |
          Check for WSGI compliance.

      use_profile:
        type: bool
        default: false
        required: false
        desc: |
          Run the Python profiler on each request.

      use_printdebug:
        type: bool
        default: true
        required: false
        desc: |
          Intercept print statements and show them on the returned page.

      use_interactive:
        type: bool
        default: true
        required: false
        desc: |
          Enable live debugging in your browser.  This should NEVER be enabled on a
          public site.  Enabled in the sample config for development.

      monitor_thread_join_timeout:
        type: int
        default: 5
        required: false
        desc: |
          When stopping Galaxy cleanly, how much time to give various monitoring/polling
          threads to finish before giving up on joining them. Set to 0 to disable this and
          restore the pre-18.01 default behavior.

      use_heartbeat:
        type: bool
        default: false
        required: false
        desc: |
          Write thread status periodically to 'heartbeat.log',  (careful, uses disk
          space rapidly!).  Useful to determine why your processes may be consuming a
          lot of CPU.

      heartbeat_interval:
        type: int
        default: 20
        required: false
        desc: |
          Control the period (in seconds) between dumps. Use -1 to disable. Regardless
          of this setting, if use_heartbeat is enabled, you can send a Galaxy process
          (unless running with uWSGI) SIGUSR1 (`kill -USR1`) to force a dump.

      heartbeat_log:
        type: str
        default: heartbeat_{server_name}.log
        required: false
        desc: |
          Heartbeat log filename. Can accept the template variables {server_name} and
          {pid}

      sentry_dsn:
        type: str
        default: ''
        required: false
        desc: |
          Log to Sentry
          Sentry is an open source logging and error aggregation platform.  Setting
          sentry_dsn will enable the Sentry middleware and errors will be sent to the
          indicated sentry instance.  This connection string is available in your
          sentry instance under <project_name> -> Settings -> API Keys.

      sentry_sloreq_threshold:
        type: float
        default: 0
        required: false
        desc: |
          Sentry slow request logging.  Requests slower than the threshold
          indicated below will be sent as events to the configured Sentry
          server (above, sentry_dsn).  A value of '0' is disabled.  For
          example, you would set this to .005 to log all queries taking longer
          than 5 milliseconds.

      statsd_host:
        type: str
        required: false
        desc: |
          Log to statsd
          Statsd is an external statistics aggregator (https://github.com/etsy/statsd)
          Enabling the following options will cause galaxy to log request timing and
          other statistics to the configured statsd instance.  The statsd_prefix is
          useful if you are running multiple Galaxy instances and want to segment
          statistics between them within the same aggregator.

      statsd_port:
        type: int
        default: 8125
        required: false
        desc: |
          Log to statsd
          Statsd is an external statistics aggregator (https://github.com/etsy/statsd)
          Enabling the following options will cause galaxy to log request timing and
          other statistics to the configured statsd instance.  The statsd_prefix is
          useful if you are running multiple Galaxy instances and want to segment
          statistics between them within the same aggregator.

      statsd_prefix:
        type: str
        default: galaxy
        required: false
        desc: |
          Log to statsd
          Statsd is an external statistics aggregator (https://github.com/etsy/statsd)
          Enabling the following options will cause galaxy to log request timing and
          other statistics to the configured statsd instance.  The statsd_prefix is
          useful if you are running multiple Galaxy instances and want to segment
          statistics between them within the same aggregator.

      statsd_influxdb:
        type: bool
        default: false
        required: false
        desc: |
          If you are using telegraf to collect these metrics and then sending
          them to InfluxDB, Galaxy can provide more nicely tagged metrics.
          Instead of sending prefix + dot-separated-path, Galaxy will send
          prefix with a tag path set to the page url

      graphite_host:
        type: str
        required: false
        desc: |
          Log to graphite
          Graphite is an external statistics aggregator (https://github.com/graphite-project/carbon)
          Enabling the following options will cause galaxy to log request timing and
          other statistics to the configured graphite instance. The graphite_prefix is
          useful if you are running multiple Galaxy instances and want to segment
          statistics between them within the same aggregator.

      graphite_port:
        type: int
        default: 2003
        required: false
        desc: |
          Log to graphite
          Graphite is an external statistics aggregator (https://github.com/graphite-project/carbon)
          Enabling the following options will cause galaxy to log request timing and
          other statistics to the configured graphite instance. The graphite_prefix is
          useful if you are running multiple Galaxy instances and want to segment
          statistics between them within the same aggregator.

      graphite_prefix:
        type: str
        default: galaxy
        required: false
        desc: |
          Log to graphite
          Graphite is an external statistics aggregator (https://github.com/graphite-project/carbon)
          Enabling the following options will cause galaxy to log request timing and
          other statistics to the configured graphite instance. The graphite_prefix is
          useful if you are running multiple Galaxy instances and want to segment
          statistics between them within the same aggregator.

      library_import_dir:
        type: str
        default: ''
        required: false
        desc: |
          Add an option to the library upload form which allows administrators to
          upload a directory of files.

      user_library_import_dir:
        type: str
        default: ''
        required: false
        desc: |
          Add an option to the library upload form which allows authorized
          non-administrators to upload a directory of files.  The configured directory
          must contain sub-directories named the same as the non-admin user's Galaxy
          login ( email ).  The non-admin user is restricted to uploading files or
          sub-directories of files contained in their directory.

      user_library_import_dir_auto_creation:
        type: bool
        default: false
        required: false
        desc: |
          If user_library_import_dir is set, this option will auto create a library
          import directory for every user (based on their email) upon login.

      user_library_import_symlink_whitelist:
        type: str
        default: ''
        required: false
        desc: |
          For security reasons, users may not import any files that actually lie
          outside of their `user_library_import_dir` (e.g. using symbolic links). A
          list of directories can be allowed by setting the following option (the list
          is comma-separated). Be aware that *any* user with library import permissions
          can import from anywhere in these directories (assuming they are able to
          create symlinks to them).

      user_library_import_check_permissions:
        type: bool
        default: false
        required: false
        desc: |
          In conjunction or alternatively, Galaxy can restrict user library imports to
          those files that the user can read (by checking basic unix permissions).
          For this to work, the username has to match the username on the filesystem.

      allow_path_paste:
        type: bool
        default: false
        required: false
        desc: |
          Allow admins to paste filesystem paths during upload. For libraries this
          adds an option to the admin library upload tool allowing admins to paste
          filesystem paths to files and directories in a box, and these paths will be
          added to a library.  For history uploads, this allows pasting in paths as URIs.
          (i.e. prefixed with file://). Set to True to enable.  Please note the security
          implication that this will give Galaxy Admins access to anything your Galaxy
          user has access to.

      disable_library_comptypes:
        type: str
        required: false
        desc: |
          Users may choose to download multiple files from a library in an archive.  By
          default, Galaxy allows users to select from a few different archive formats
          if testing shows that Galaxy is able to create files using these formats.
          Specific formats can be disabled with this option, separate more than one
          format with commas.  Available formats are currently 'zip', 'gz', and 'bz2'.

      transfer_manager_port:
        type: int
        default: 8163
        required: false
        desc: |
          Some sequencer integration features in beta allow you to automatically
          transfer datasets.  This is done using a lightweight transfer manager which
          runs outside of Galaxy (but is spawned by it automatically).  Galaxy will
          communicate with this manager over the port specified here.

      tool_name_boost:
        type: float
        default: 9.0
        required: false
        desc: |
          Boosts are used to customize this instance's toolbox search.
          The higher the boost, the more importance the scoring algorithm gives to the
          given field.  Section refers to the tool group in the tool panel.  Rest of
          the fields are tool's attributes.

      tool_section_boost:
        type: float
        default: 3.0
        required: false
        desc: |
          Boosts are used to customize this instance's toolbox search.
          The higher the boost, the more importance the scoring algorithm gives to the
          given field.  Section refers to the tool group in the tool panel.  Rest of
          the fields are tool's attributes.

      tool_description_boost:
        type: float
        default: 2.0
        required: false
        desc: |
          Boosts are used to customize this instance's toolbox search.
          The higher the boost, the more importance the scoring algorithm gives to the
          given field.  Section refers to the tool group in the tool panel.  Rest of
          the fields are tool's attributes.

      tool_label_boost:
        type: float
        default: 1.0
        required: false
        desc: |
          Boosts are used to customize this instance's toolbox search.
          The higher the boost, the more importance the scoring algorithm gives to the
          given field.  Section refers to the tool group in the tool panel.  Rest of
          the fields are tool's attributes.

      tool_stub_boost:
        type: float
        default: 5.0
        required: false
        desc: |
          Boosts are used to customize this instance's toolbox search.
          The higher the boost, the more importance the scoring algorithm gives to the
          given field.  Section refers to the tool group in the tool panel.  Rest of
          the fields are tool's attributes.

      tool_help_boost:
        type: float
        default: 0.5
        required: false
        desc: |
          Boosts are used to customize this instance's toolbox search.
          The higher the boost, the more importance the scoring algorithm gives to the
          given field.  Section refers to the tool group in the tool panel.  Rest of
          the fields are tool's attributes.

      tool_search_limit:
        type: int
        default: 20
        required: false
        desc: |
          Limits the number of results in toolbox search.  Can be used to tweak how many
          results will appear.

      tool_enable_ngram_search:
        type: bool
        default: false
        required: false
        desc: |
          Enable/ disable Ngram-search for tools. It makes tool
          search results tolerant for spelling mistakes in the query
          by dividing the query into multiple ngrams and search for
          each ngram

      tool_ngram_minsize:
        type: int
        default: 3
        required: false
        desc: |
          Set minimum size of ngrams

      tool_ngram_maxsize:
        type: int
        default: 4
        required: false
        desc: |
          Set maximum size of ngrams

      tool_test_data_directories:
        type: str
        default: 'test-data'
        required: false
        desc: |
          Set tool test data directory. The test framework sets this value to
          'test-data,https://github.com/galaxyproject/galaxy-test-data.git' which will
          cause Galaxy to clone down extra test data on the fly for certain tools
          distributed with Galaxy but this is likely not appropriate for production systems.
          Instead one can simply clone that repository directly and specify a path here
          instead of a Git HTTP repository.

      id_secret:
        type: str
        default: USING THE DEFAULT IS NOT SECURE!
        required: false
        desc: |
          Galaxy encodes various internal values when these values will be output in
          some format (for example, in a URL or cookie).  You should set a key to be
          used by the algorithm that encodes and decodes these values.  It can be any
          string up to 448 bits long.
          One simple way to generate a value for this is with the shell command:
            python -c 'from __future__ import print_function; import time; print(time.time())' | md5sum | cut -f 1 -d ' '

      use_remote_user:
        type: bool
        default: false
        required: false
        desc: |
          User authentication can be delegated to an upstream proxy server (usually
          Apache).  The upstream proxy should set a REMOTE_USER header in the request.
          Enabling remote user disables regular logins.  For more information, see:
            https://galaxyproject.org/admin/config/apache-proxy

      remote_user_maildomain:
        type: str
        default: ''
        required: false
        desc: |
          If use_remote_user is enabled and your external authentication
          method just returns bare usernames, set a default mail domain to be appended
          to usernames, to become your Galaxy usernames (email addresses).

      remote_user_header:
        type: str
        default: HTTP_REMOTE_USER
        required: false
        desc: |
          If use_remote_user is enabled, the header that the upstream proxy provides
          the remote username in defaults to HTTP_REMOTE_USER (the 'HTTP_' is prepended
          by WSGI).  This option allows you to change the header.  Note, you still need
          to prepend 'HTTP_' to the header in this option, but your proxy server should
          *not* include 'HTTP_' at the beginning of the header name.

      remote_user_secret:
        type: str
        default: USING THE DEFAULT IS NOT SECURE!
        required: false
        desc: |
          If use_remote_user is enabled, anyone who can log in to the Galaxy host may
          impersonate any other user by simply sending the appropriate header.  Thus a
          secret shared between the upstream proxy server, and Galaxy is required.
          If anyone other than the Galaxy user is using the server, then apache/nginx
          should pass a value in the header 'GX_SECRET' that is identical to the one
          below.

      remote_user_logout_href:
        type: str
        default: ''
        required: false
        desc: |
          If use_remote_user is enabled, you can set this to a URL that will log your
          users out.

      normalize_remote_user_email:
        type: bool
        default: false
        required: false
        desc: |
          If your proxy and/or authentication source does not normalize e-mail
          addresses or user names being passed to Galaxy - set the following option
          to True to force these to lower case.

      single_user:
        type: str
        required: false
        desc: |
          If an e-mail address is specified here, it will hijack remote user mechanics
          (``use_remote_user``) and have the webapp inject a single fixed user. This
          has the effect of turning Galaxy into a single user application with no
          login or external proxy required. Such applications should not be exposed to
          the world.

      admin_users:
        type: str
        default: ''
        required: false
        desc: |
          Administrative users - set this to a comma-separated list of valid Galaxy
          users (email addresses).  These users will have access to the Admin section
          of the server, and will have access to create users, groups, roles,
          libraries, and more.  For more information, see:
            https://galaxyproject.org/admin/

      require_login:
        type: bool
        default: false
        required: false
        desc: |
          Force everyone to log in (disable anonymous access).

      show_welcome_with_login:
        type: bool
        default: false
        required: false
        desc: |
          Show the site's welcome page (see welcome_url) alongside the login page
          (even if require_login is True)

      allow_user_creation:
        type: bool
        default: true
        required: false
        desc: |
          Allow unregistered users to create new accounts (otherwise, they will have to
          be created by an admin).

      allow_user_deletion:
        type: bool
        default: false
        required: false
        desc: |
          Allow administrators to delete accounts.

      allow_user_impersonation:
        type: bool
        default: false
        required: false
        desc: |
          Allow administrators to log in as other users (useful for debugging)

      show_user_prepopulate_form:
        type: bool
        default: false
        required: false
        desc: |
          When using LDAP for authentication, allow administrators to pre-populate users
          using an additional form on 'Create new user'

      allow_user_dataset_purge:
        type: bool
        default: true
        required: false
        desc: |
          Allow users to remove their datasets from disk immediately (otherwise,
          datasets will be removed after a time period specified by an administrator in
          the cleanup scripts run via cron)

      new_user_dataset_access_role_default_private:
        type: bool
        default: false
        required: false
        desc: |
          By default, users' data will be public, but setting this to True will cause
          it to be private.  Does not affect existing users and data, only ones created
          after this option is set.  Users may still change their default back to
          public.

      expose_user_name:
        type: bool
        default: false
        required: false
        desc: |
          Expose user list.  Setting this to True will expose the user list to
          authenticated users.  This makes sharing datasets in smaller galaxy instances
          much easier as they can type a name/email and have the correct user show up.
          This makes less sense on large public Galaxy instances where that data
          shouldn't be exposed.  For semi-public Galaxies, it may make sense to expose
          just the username and not email, or vice versa.

          If enable_beta_gdpr is set to True, then this option will be
          overridden and set to False.

      expose_user_email:
        type: bool
        default: false
        required: false
        desc: |
          Expose user list.  Setting this to True will expose the user list to
          authenticated users.  This makes sharing datasets in smaller galaxy instances
          much easier as they can type a name/email and have the correct user show up.
          This makes less sense on large public Galaxy instances where that data
          shouldn't be exposed.  For semi-public Galaxies, it may make sense to expose
          just the username and not email, or vice versa.

          If enable_beta_gdpr is set to True, then this option will be
          overridden and set to False.

      fetch_url_whitelist:
        type: str
        required: false
        desc: |
          Whitelist for local network addresses for "Upload from URL" dialog.
          By default, Galaxy will deny access to the local network address space, to
          prevent users making requests to services which the administrator did not
          intend to expose. Previously, you could request any network service that
          Galaxy might have had access to, even if the user could not normally access it.
          It should be a comma separated list of IP addresses or IP address/mask, e.g.
          10.10.10.10,10.0.1.0/24,fd00::/8

      enable_beta_gdpr:
        type: bool
        default: false
        required: false
        desc: |
          Enables GDPR Compliance mode. This makes several changes to the way
          Galaxy logs and exposes data externally such as removing emails and
          usernames from logs and bug reports. It also causes the delete user
          admin action to permanently redact their username and password, but
          not to delete data associated with the account as this is not
          currently easily implementable.

          You are responsible for removing personal data from backups.

          This forces expose_user_email and expose_user_name to be false, and
          forces user_deletion to be true to support the right to erasure.

          Please read the GDPR section under the special topics area of the
          admin documentation.
      enable_beta_ts_api_install:
        type: bool
        default: true
        required: false
        desc: |
          Enable the new interface for installing tools from Tool Shed
          via the API. Admin menu will list both if enabled.

      enable_beta_containers_interface:
        type: bool
        default: false
        required: false
        desc: |
          Enable the new container interface for Interactive Environments

      tool_submission_burst_threads:
        type: int
        default: 1
        required: false
        desc: |
          Set the following to a number of threads greater than 1 to spawn
          a Python task queue for dealing with large tool submissions (either
          through the tool form or as part of an individual workflow step across
          large collection). This affects workflow scheduling and web processes,
          not job handlers. This is a beta option and should not be used in production.

      tool_submission_burst_at:
        type: int
        default: 10
        required: false
        desc: |
          If tool_submission_burst_threads is set to a number greater than 1, this
          is the number of jobs to schedule at which the task queue will be created.

      enable_beta_workflow_modules:
        type: bool
        default: false
        required: false
        desc: |
          Enable beta workflow modules that should not yet be considered part of Galaxy's
          stable API.

      force_beta_workflow_scheduled_min_steps:
        type: int
        default: 250
        required: false
        desc: |
          Following options only apply to workflows scheduled using the legacy workflow
          run API (running workflows via a POST to /api/workflows).
          Force usage of Galaxy's beta workflow scheduler under certain circumstances -
          this workflow scheduling forces Galaxy to schedule workflows in the background
          so initial submission of the workflows is significantly sped up. This does
          however force the user to refresh their history manually to see newly scheduled
          steps (for "normal" workflows - steps are still scheduled far in advance of
          them being queued and scheduling here doesn't refer to actual cluster job
          scheduling).
          Workflows containing more than the specified number of steps will always use
          the Galaxy's beta workflow scheduling.

      force_beta_workflow_scheduled_for_collections:
        type: bool
        default: false
        required: false
        desc: |
          Following options only apply to workflows scheduled using the legacy workflow
          run API (running workflows via a POST to /api/workflows).
          Force usage of Galaxy's beta workflow scheduler under certain circumstances -
          this workflow scheduling forces Galaxy to schedule workflows in the background
          so initial submission of the workflows is significantly sped up. This does
          however force the user to refresh their history manually to see newly scheduled
          steps (for "normal" workflows - steps are still scheduled far in advance of
          them being queued and scheduling here doesn't refer to actual cluster job
          scheduling).
          Workflows containing more than the specified number of steps will always use
          the Galaxy's beta workflow scheduling.
          Switch to using Galaxy's beta workflow scheduling for all workflows involving
          collections.

      parallelize_workflow_scheduling_within_histories:
        type: bool
        default: false
        required: false
        desc: |
          If multiple job handlers are enabled, allow Galaxy to schedule workflow invocations
          in multiple handlers simultaneously. This is discouraged because it results in a
          less predictable order of workflow datasets within in histories.

      maximum_workflow_invocation_duration:
        type: int
        default: 2678400
        required: false
        desc: |
          This is the maximum amount of time a workflow invocation may stay in an active
          scheduling state in seconds. Set to -1 to disable this maximum and allow any workflow
          invocation to schedule indefinitely. The default corresponds to 1 month.

      maximum_workflow_jobs_per_scheduling_iteration:
        type: int
        default: -1
        required: false
        desc: |
          Specify a maximum number of jobs that any given workflow scheduling iteration can create.
          Set this to a positive integer to prevent large collection jobs in a workflow from
          preventing other jobs from executing. This may also mitigate memory issues associated with
          scheduling workflows at the expense of increased total DB traffic because model objects
          are expunged from the SQL alchemy session between workflow invocation scheduling iterations.
          Set to -1 to disable any such maximum (the default).

      history_local_serial_workflow_scheduling:
        type: bool
        default: false
        required: false
        desc: |
          Force serial scheduling of workflows within the context of a particular history

      enable_openid:
        type: bool
        default: false
        required: false
        desc: |
          Enable authentication via OpenID.  Allows users to log in to their Galaxy
          account by authenticating with an OpenID provider.

      openid_config_file:
        type: str
        default: config/openid_conf.xml
        required: false
        desc: |
          If OpenID is enabled, this configuration file specifies providers to use.
          Falls back to the .sample variant in config if default does not exist.

      openid_consumer_cache_path:
        type: str
        default: database/openid_consumer_cache
        required: false
        desc: |
          If OpenID is enabled, consumer cache directory to use.

      enable_oidc:
        type: bool
        default: false
        required: false
        desc: |
          Enables and disables OpenID Connect (OIDC) support.

      oidc_config_file:
        type: str
        default: config/oidc_config.xml
        required: false
        desc: |
          Sets the path to OIDC configuration file.

      oidc_backends_config_file:
        type: str
        default: config/oidc_backends_config.xml
        required: false
        desc: |
          Sets the path to OIDC backends configuration file.

      auth_config_file:
        type: str
        default: config/auth_conf.xml
        required: false
        desc: |
          XML config file that allows the use of different authentication providers
          (e.g. LDAP) instead or in addition to local authentication (.sample is used
          if default does not exist).

      api_allow_run_as:
        type: str
        default: ''
        required: false
        desc: |
          Optional list of email addresses of API users who can make calls on behalf of
          other users.

      master_api_key:
        type: str
        default: changethis
        required: false
        desc: |
          Master key that allows many API admin actions to be used without actually
          having a defined admin user in the database/config.  Only set this if you
          need to bootstrap Galaxy, you probably do not want to set this on public
          servers.

      enable_tool_tags:
        type: bool
        default: false
        required: false
        desc: |
          Enable tool tags (associating tools with tags).  This has its own option
          since its implementation has a few performance implications on startup for
          large servers.

      enable_unique_workflow_defaults:
        type: bool
        default: false
        required: false
        desc: |
          Enable a feature when running workflows.  When enabled, default datasets
          are selected for "Set at Runtime" inputs from the history such that the
          same input will not be selected twice, unless there are more inputs than
          compatible datasets in the history.
          When False, the most recently added compatible item in the history will
          be used for each "Set at Runtime" input, independent of others in the Workflow

      myexperiment_url:
        type: str
        default: www.myexperiment.org:80
        required: false
        desc: |
          The URL to the myExperiment instance being used (omit scheme but include port)

      ftp_upload_dir:
        type: str
        default: ''
        required: false
        desc: |
          Enable Galaxy's "Upload via FTP" interface.  You'll need to install and
          configure an FTP server (we've used ProFTPd since it can use Galaxy's
          database for authentication) and set the following two options.
          This should point to a directory containing subdirectories matching users'
          identifier (defaults to e-mail), where Galaxy will look for files.

      ftp_upload_site:
        type: str
        default: ''
        required: false
        desc: |
          This should be the hostname of your FTP server, which will be provided to
          users in the help text.

      ftp_upload_dir_identifier:
        type: str
        default: email
        required: false
        desc: |
          User attribute to use as subdirectory in calculating default ftp_upload_dir
          pattern. By default this will be email so a user's FTP upload directory will be
          ${ftp_upload_dir}/${user.email}. Can set this to other attributes such as id or
          username though.

      ftp_upload_dir_template:
        type: str
        default: ${ftp_upload_dir}/${ftp_upload_dir_identifier}
        required: false
        desc: |
          Python string template used to determine an FTP upload directory for a
          particular user.

      ftp_upload_purge:
        type: bool
        default: true
        required: false
        desc: |
          This should be set to False to prevent Galaxy from deleting uploaded FTP files
          as it imports them.

      enable_quotas:
        type: bool
        default: false
        required: false
        desc: |
          Enable enforcement of quotas.  Quotas can be set from the Admin interface.

      expose_dataset_path:
        type: bool
        default: false
        required: false
        desc: |
          This option allows users to see the full path of datasets via the "View
          Details" option in the history. This option also exposes the command line to
          non-administrative users. Administrators can always see dataset paths.

      expose_potentially_sensitive_job_metrics:
        type: bool
        default: false
        required: false
        desc: |
          This option allows users to see the job metrics (except for environment
          variables).

      enable_legacy_sample_tracking_api:
        type: bool
        default: false
        required: false
        desc: |
          Enable the API for sample tracking

      enable_data_manager_user_view:
        type: bool
        default: false
        required: false
        desc: |
          Allow non-admin users to view available Data Manager options.

      data_manager_config_file:
        type: str
        default: config/data_manager_conf.xml
        required: false
        desc: |
          File where Data Managers are configured (.sample used if default does not
          exist).

      shed_data_manager_config_file:
        type: str
        default: config/shed_data_manager_conf.xml
        required: false
        desc: |
          File where Tool Shed based Data Managers are configured.

      galaxy_data_manager_data_path:
        type: str
        default: tool-data
        required: false
        desc: |
          Directory to store Data Manager based tool-data; defaults to tool_data_path.

      job_config_file:
        type: str
        default: config/job_conf.xml
        required: false
        desc: |
          To increase performance of job execution and the web interface, you can
          separate Galaxy into multiple processes.  There are more than one way to do
          this, and they are explained in detail in the documentation:

            https://galaxyproject.org/admin/config/performance/scaling

          By default, Galaxy manages and executes jobs from within a single process and
          notifies itself of new jobs via in-memory queues.  Jobs are run locally on
          the system on which Galaxy is started.  Advanced job running capabilities can
          be configured through the job configuration file.

      default_job_resubmission_condition:
        type: str
        required: false
        desc: |
          When jobs fail due to job runner problems, Galaxy can be configured to retry
          these or reroute the jobs to new destinations. Very fine control of this is
          available with resubmit declarations in job_conf.xml. For simple deployments
          of Galaxy though, the following attribute can define resubmission conditions
          for all job destinations. If any job destination defines even one
          resubmission condition explicitly in job_conf.xml - the condition described
          by this option will not apply to that destination. For instance, the condition:
          'attempt < 3 and unknown_error and (time_running < 300 or time_since_queued < 300)'
          would retry up to two times jobs that didn't fail due to detected memory or
          walltime limits but did fail quickly (either while queueing or running). The
          commented out default below results in no default job resubmission condition,
          failing jobs are just failed outright.

      track_jobs_in_database:
        type: bool
        default: true
        required: false
        desc: |
          In multiprocess configurations, notification between processes about new jobs
          must be done via the database.  In single process configurations, this can be
          done in memory, which is a bit quicker.

      use_tasked_jobs:
        type: bool
        default: false
        required: false
        desc: |
          This enables splitting of jobs into tasks, if specified by the particular tool
          config.
          This is a new feature and not recommended for production servers yet.

      local_task_queue_workers:
        type: int
        default: 2
        required: false
        desc: |
          This enables splitting of jobs into tasks, if specified by the particular tool
          config.
          This is a new feature and not recommended for production servers yet.

      enable_job_recovery:
        type: bool
        default: true
        required: false
        desc: |
          Enable job recovery (if Galaxy is restarted while cluster jobs are running,
          it can "recover" them when it starts).  This is not safe to use if you are
          running more than one Galaxy server using the same database.

      retry_metadata_internally:
        type: bool
        default: true
        required: false
        desc: |
          Although it is fairly reliable, setting metadata can occasionally fail.  In
          these instances, you can choose to retry setting it internally or leave it in
          a failed state (since retrying internally may cause the Galaxy process to be
          unresponsive).  If this option is set to False, the user will be given the
          option to retry externally, or set metadata manually (when possible).

      max_metadata_value_size:
        type: int
        default: 5242880
        required: false
        desc: |
          Very large metadata values can cause Galaxy crashes.  This will allow
          limiting the maximum metadata key size (in bytes used in memory, not the end
          result database value size) Galaxy will attempt to save with a dataset.  Use
          0 to disable this feature.  The default is 5MB, but as low as 1MB seems to be
          a reasonable size.

      outputs_to_working_directory:
        type: bool
        default: false
        required: false
        desc: |
          This option will override tool output paths to write outputs to the job
          working directory (instead of to the file_path) and the job manager will move
          the outputs to their proper place in the dataset directory on the Galaxy
          server after the job completes. This is necessary (for example) if jobs run
          on a cluster and datasets can not be created by the user running the jobs (e.g.
          if the filesystem is mounted read-only or the jobs are run by a different
          user than the galaxy user).

      retry_job_output_collection:
        type: int
        default: 0
        required: false
        desc: |
          If your network filesystem's caching prevents the Galaxy server from seeing
          the job's stdout and stderr files when it completes, you can retry reading
          these files.  The job runner will retry the number of times specified below,
          waiting 1 second between tries.  For NFS, you may want to try the -noac mount
          option (Linux) or -actimeo=0 (Solaris).

      preserve_python_environment:
        type: str
        default: legacy_only
        required: false
        desc: |
          In the past Galaxy would preserve its Python environment when running jobs (
          and still does for internal tools packaged with Galaxy). This behavior exposes
          Galaxy internals to tools and could result in problems when activating
          Python environments for tools (such as with Conda packaging). The default
          legacy_only will restrict this behavior to tools identified by the Galaxy
          team as requiring this environment. Set this to "always" to restore the
          previous behavior (and potentially break Conda dependency resolution for many
          tools). Set this to legacy_and_local to preserve the environment for legacy
          tools and locally managed tools (this might be useful for instance if you are
          installing software into Galaxy's virtualenv for tool development).

      cleanup_job:
        type: str
        default: always
        required: false
        desc: |
          Clean up various bits of jobs left on the filesystem after completion.  These
          bits include the job working directory, external metadata temporary files,
          and DRM stdout and stderr files (if using a DRM).  Possible values are:
          always, onsuccess, never

      drmaa_external_runjob_script:
        type: str
        default: sudo -E scripts/drmaa_external_runner.py --assign_all_groups
        required: false
        desc: |
          When running DRMAA jobs as the Galaxy user
          (https://docs.galaxyproject.org/en/latest/admin/cluster.html#submitting-jobs-as-the-real-user)
          this script is used to run the job script Galaxy generates for a tool execution.

      drmaa_external_killjob_script:
        type: str
        default: sudo -E scripts/drmaa_external_killer.py
        required: false
        desc: |
          When running DRMAA jobs as the Galaxy user
          (https://docs.galaxyproject.org/en/latest/admin/cluster.html#submitting-jobs-as-the-real-user)
          this script is used to kill such jobs by Galaxy (e.g. if the user cancels
          the job).

      external_chown_script:
        type: str
        default: sudo -E scripts/external_chown_script.py
        required: false
        desc: |
          When running DRMAA jobs as the Galaxy user
          (https://docs.galaxyproject.org/en/latest/admin/cluster.html#submitting-jobs-as-the-real-user)
          this script is used transfer permissions back and forth between the Galaxy user
          and the user that is running the job.

      real_system_username:
        type: str
        default: user_email
        required: false
        desc: |
          When running DRMAA jobs as the Galaxy user
          (https://docs.galaxyproject.org/en/latest/admin/cluster.html#submitting-jobs-as-the-real-user)
          Galaxy can extract the user name from the email address (actually the local-part before the @)
          or the username which are both stored in the Galaxy data base.
          The latter option is particularly useful for installations that get the
          authentication from LDAP.
          Also, Galaxy can accept the name of a common system user (eg. galaxy_worker)
          who can run every job being submitted. This user should not be the same user
          running the galaxy system.
          Possible values are user_email (default), username or <common_system_user>

      environment_setup_file:
        type: str
        default: ''
        required: false
        desc: |
          File to source to set up the environment when running jobs.  By default, the
          environment in which the Galaxy server starts is used when running jobs
          locally, and the environment set up per the DRM's submission method and
          policy is used when running jobs on a cluster (try testing with `qsub` on the
          command line).  environment_setup_file can be set to the path of a file on
          the cluster that should be sourced by the user to set up the environment
          prior to running tools.  This can be especially useful for running jobs as
          the actual user, to remove the need to configure each user's environment
          individually.

      job_resource_params_file:
        type: str
        default: config/job_resource_params_conf.xml
        required: false
        desc: |
          Optional file containing job resource data entry fields definition.
          These fields will be presented to users in the tool forms and allow them to
          overwrite default job resources such as number of processors, memory and
          walltime.

      workflow_resource_params_file:
        type: str
        default: config/workflow_resource_params_conf.xml
        required: false
        desc: |
          Similar to the above parameter, workflows can describe parameters used to
          influence scheduling of jobs within the workflow. This requires both a description
          of the fields available (which defaults to the definitions in
          job_resource_params_file if not set).

      workflow_resource_params_mapper:
        type: str
        default: config/workflow_resource_mapper_conf.yml
        required: false
        desc: |
          This parameter describes how to map users and workflows to a set of workflow
          resource parameter to present (typically input IDs from workflow_resource_params_file).
          If this this is a function reference it will be passed various inputs (workflow model
          object and user) and it should produce a list of input IDs. If it is a path
          it is expected to an XML or YAML file describing how to map group names to parameter
          descriptions (additional types of mappings via these files could be implemented but
          haven't yet - for instance using workflow tags to do the mapping).

      cache_user_job_count:
        type: bool
        default: false
        required: false
        desc: |
          If using job concurrency limits (configured in job_config_file), several
          extra database queries must be performed to determine the number of jobs a
          user has dispatched to a given destination.  By default, these queries will
          happen for every job that is waiting to run, but if cache_user_job_count is
          set to True, it will only happen once per iteration of the handler queue.
          Although better for performance due to reduced queries, the trade-off is a
          greater possibility that jobs will be dispatched past the configured limits
          if running many handlers.

      tool_filters:
        type: str
        required: false
        desc: |
          Define toolbox filters (https://galaxyproject.org/user-defined-toolbox-filters/)
          that admins may use to restrict the tools to display.

      tool_label_filters:
        type: str
        required: false
        desc: |
          Define toolbox filters (https://galaxyproject.org/user-defined-toolbox-filters/)
          that admins may use to restrict the tool labels to display.

      tool_section_filters:
        type: str
        required: false
        desc: |
          Define toolbox filters (https://galaxyproject.org/user-defined-toolbox-filters/)
          that admins may use to restrict the tool sections to display.

      user_tool_filters:
        type: str
        default: examples:restrict_upload_to_admins, examples:restrict_encode
        required: false
        desc: |
          Define toolbox filters (https://galaxyproject.org/user-defined-toolbox-filters/)
          that users may use to restrict the tools to display.

      user_tool_section_filters:
        type: str
        default: examples:restrict_text
        required: false
        desc: |
          Define toolbox filters (https://galaxyproject.org/user-defined-toolbox-filters/)
          that users may use to restrict the tool sections to display.

      user_tool_label_filters:
        type: str
        default: examples:restrict_upload_to_admins, examples:restrict_encode
        required: false
        desc: |
          Define toolbox filters (https://galaxyproject.org/user-defined-toolbox-filters/)
          that users may use to restrict the tool labels to display.

      toolbox_filter_base_modules:
        type: str
        default: galaxy.tools.toolbox.filters,galaxy.tools.filters
        required: false
        desc: |
          The base module(s) that are searched for modules for toolbox filtering
          (https://galaxyproject.org/user-defined-toolbox-filters/) producedures.

      amqp_internal_connection:
        type: str
        default: sqlalchemy+sqlite:///./database/control.sqlite?isolation_level=IMMEDIATE
        required: false
        desc: |
          Galaxy uses AMQP internally for communicating between processes.  For
          example, when reloading the toolbox or locking job execution, the process
          that handled that particular request will tell all others to also reload,
          lock jobs, etc.
          For connection examples, see http://docs.celeryproject.org/projects/kombu/en/latest/userguide/connections.html

          Without specifying anything here, galaxy will first attempt to use your
          specified database_connection above.  If that's not specified either, Galaxy
          will automatically create and use a separate sqlite database located in your
          <galaxy>/database folder (indicated in the commented out line below).

      enable_communication_server:
        type: bool
        default: false
        required: false
        desc: |
          Galaxy real time communication server settings

      communication_server_host:
        type: str
        default: http://localhost
        required: false
        desc: |
          Galaxy real time communication server settings

      communication_server_port:
        type: int
        default: 7070
        required: false
        desc: |
          Galaxy real time communication server settings

      persistent_communication_rooms:
        type: str
        required: false
        desc: |
<<<<<<< HEAD
          persistent_communication_rooms is a comma-separated list of rooms that should be always available.
=======
          persistent_communication_rooms is a comma-separated list of rooms that should be always available.

      use_pbkdf2:
        type: bool
        default: true
        required: false
        desc: |
          Allow disabling pbkdf2 hashing of passwords for legacy situations.
          This should normally be left enabled unless there is a specific
          reason to disable it.
>>>>>>> 71b56151
<|MERGE_RESOLUTION|>--- conflicted
+++ resolved
@@ -2718,9 +2718,6 @@
         type: str
         required: false
         desc: |
-<<<<<<< HEAD
-          persistent_communication_rooms is a comma-separated list of rooms that should be always available.
-=======
           persistent_communication_rooms is a comma-separated list of rooms that should be always available.
 
       use_pbkdf2:
@@ -2730,5 +2727,4 @@
         desc: |
           Allow disabling pbkdf2 hashing of passwords for legacy situations.
           This should normally be left enabled unless there is a specific
-          reason to disable it.
->>>>>>> 71b56151
+          reason to disable it.