import logging
import os
import sys
import stat
import subprocess
import tempfile
from string import Template
import fabric_util
import td_common_util
import tool_shed.util.shed_util_common as suc
from tool_shed.util import common_util
from tool_shed.util import encoding_util
from tool_shed.util import tool_dependency_util
from tool_shed.util import xml_util
from tool_shed.galaxy_install.tool_dependencies import td_common_util
from galaxy.model.orm import and_
from galaxy.util import asbool
from galaxy.util import listify

log = logging.getLogger( __name__ )

def create_temporary_tool_dependencies_config( app, tool_shed_url, name, owner, changeset_revision ):
    """Make a call to the tool shed to get the required repository's tool_dependencies.xml file."""
    url = url_join( tool_shed_url,
                    'repository/get_tool_dependencies_config_contents?name=%s&owner=%s&changeset_revision=%s' % ( name, owner, changeset_revision ) )
    text = common_util.tool_shed_get( app, tool_shed_url, url )
    if text:
        # Write the contents to a temporary file on disk so it can be reloaded and parsed.
        fh = tempfile.NamedTemporaryFile( 'wb', prefix="tmp-toolshed-cttdc"  )
        tmp_filename = fh.name
        fh.close()
        fh = open( tmp_filename, 'wb' )
        fh.write( text )
        fh.close()
        return tmp_filename
    else:
        message = "Unable to retrieve required tool_dependencies.xml file from the tool shed for revision "
        message += "%s of installed repository %s owned by %s." % ( str( changeset_revision ), str( name ), str( owner ) )
        raise Exception( message )
        return None

def get_absolute_path_to_file_in_repository( repo_files_dir, file_name ):
    """Return the absolute path to a specified disk file contained in a repository."""
    stripped_file_name = strip_path( file_name )
    file_path = None
    for root, dirs, files in os.walk( repo_files_dir ):
        if root.find( '.hg' ) < 0:
            for name in files:
                if name == stripped_file_name:
                    return os.path.abspath( os.path.join( root, name ) )
    return file_path

def get_tool_shed_repository_by_tool_shed_name_owner_changeset_revision( app, tool_shed_url, name, owner, changeset_revision ):
    sa_session = app.model.context.current
    tool_shed = td_common_util.clean_tool_shed_url( tool_shed_url )
    tool_shed_repository =  sa_session.query( app.model.ToolShedRepository ) \
                                      .filter( and_( app.model.ToolShedRepository.table.c.tool_shed == tool_shed,
                                                     app.model.ToolShedRepository.table.c.name == name,
                                                     app.model.ToolShedRepository.table.c.owner == owner,
                                                     app.model.ToolShedRepository.table.c.changeset_revision == changeset_revision ) ) \
                                      .first()
    if tool_shed_repository:
        return tool_shed_repository
    # The tool_shed_repository must have been updated to a newer changeset revision than the one defined in the repository_dependencies.xml file,
    # so call the tool shed to get all appropriate newer changeset revisions.
    text = get_updated_changeset_revisions_from_tool_shed( app, tool_shed_url, name, owner, changeset_revision )
    if text:
        changeset_revisions = listify( text )
        for changeset_revision in changeset_revisions:
            tool_shed_repository = sa_session.query( app.model.ToolShedRepository ) \
                                             .filter( and_( app.model.ToolShedRepository.table.c.tool_shed == tool_shed,
                                                            app.model.ToolShedRepository.table.c.name == name,
                                                            app.model.ToolShedRepository.table.c.owner == owner,
                                                            app.model.ToolShedRepository.table.c.changeset_revision == changeset_revision ) ) \
                                             .first()
            if tool_shed_repository:
                return tool_shed_repository
    return None

def get_tool_dependency_install_dir( app, repository_name, repository_owner, repository_changeset_revision, tool_dependency_type, tool_dependency_name,
                                     tool_dependency_version ):
    if tool_dependency_type == 'package':
        return os.path.abspath( os.path.join( app.config.tool_dependency_dir,
                                              tool_dependency_name,
                                              tool_dependency_version,
                                              repository_owner,
                                              repository_name,
                                              repository_changeset_revision ) )
    if tool_dependency_type == 'set_environment':
        return os.path.abspath( os.path.join( app.config.tool_dependency_dir,
                                              'environment_settings',
                                              tool_dependency_name,
                                              repository_owner,
                                              repository_name,
                                              repository_changeset_revision ) )

def get_tool_shed_repository_install_dir( app, tool_shed_repository ):
    return os.path.abspath( tool_shed_repository.repo_files_directory( app ) )

def get_updated_changeset_revisions_from_tool_shed( app, tool_shed_url, name, owner, changeset_revision ):
    """
    Get all appropriate newer changeset revisions for the repository defined by
    the received tool_shed_url / name / owner combination.
    """
    url = suc.url_join( tool_shed_url,
                        'repository/updated_changeset_revisions?name=%s&owner=%s&changeset_revision=%s' % ( name, owner, changeset_revision ) )
    text = common_util.tool_shed_get( app, tool_shed_url, url )
    return text

def handle_complex_repository_dependency_for_package( app, elem, package_name, package_version, tool_shed_repository ):
    tool_dependency = None
    tool_shed = elem.attrib[ 'toolshed' ]
    required_repository_name = elem.attrib[ 'name' ]
    required_repository_owner = elem.attrib[ 'owner' ]
    default_required_repository_changeset_revision = elem.attrib[ 'changeset_revision' ]
    required_repository = get_tool_shed_repository_by_tool_shed_name_owner_changeset_revision( app,
                                                                                               tool_shed,
                                                                                               required_repository_name,
                                                                                               required_repository_owner,
                                                                                               default_required_repository_changeset_revision )
    tmp_filename = None
    if required_repository:
        required_repository_changeset_revision = required_repository.installed_changeset_revision
        # Define the installation directory for the required tool dependency package in the required repository.
        required_repository_package_install_dir = \
            get_tool_dependency_install_dir( app=app,
                                             repository_name=required_repository_name,
                                             repository_owner=required_repository_owner,
                                             repository_changeset_revision=required_repository_changeset_revision,
                                             tool_dependency_type='package',
                                             tool_dependency_name=package_name,
                                             tool_dependency_version=package_version )
        # Define the this dependent repository's tool dependency installation directory that will contain the env.sh file with a path to the
        # required repository's installed tool dependency package.
        dependent_install_dir = get_tool_dependency_install_dir( app=app,
                                                                 repository_name=tool_shed_repository.name,
                                                                 repository_owner=tool_shed_repository.owner,
                                                                 repository_changeset_revision=tool_shed_repository.installed_changeset_revision,
                                                                 tool_dependency_type='package',
                                                                 tool_dependency_name=package_name,
                                                                 tool_dependency_version=package_version )
        # Set this dependent repository's tool dependency env.sh file with a path to the required repository's installed tool dependency package.
        # We can get everything we need from the discovered installed required_repository.
        if required_repository.status in [ app.model.ToolShedRepository.installation_status.DEACTIVATED,
                                           app.model.ToolShedRepository.installation_status.INSTALLED ]:
            if not os.path.exists( required_repository_package_install_dir ):
                print 'Missing required tool dependency directory %s' % str( required_repository_package_install_dir )
            repo_files_dir = required_repository.repo_files_directory( app )
            tool_dependencies_config = get_absolute_path_to_file_in_repository( repo_files_dir, 'tool_dependencies.xml' )
            if tool_dependencies_config:
                config_to_use = tool_dependencies_config
            else:
                message = "Unable to locate required tool_dependencies.xml file for revision %s of installed repository %s owned by %s." % \
                    ( str( required_repository.changeset_revision ), str( required_repository.name ), str( required_repository.owner ) )
                raise Exception( message )
        else:
            # Make a call to the tool shed to get the changeset revision to which the current value of required_repository_changeset_revision
            # should be updated if it's not current.
            text = get_updated_changeset_revisions_from_tool_shed( app=app,
                                                                   tool_shed_url=tool_shed,
                                                                   name=required_repository_name,
                                                                   owner=required_repository_owner,
                                                                   changeset_revision=required_repository_changeset_revision )
            if text:
                updated_changeset_revisions = listify( text )
                # The list of changeset revisions is in reverse order, so the newest will be first.
                required_repository_changeset_revision = updated_changeset_revisions[ 0 ]
            # Make a call to the tool shed to get the required repository's tool_dependencies.xml file.
            tmp_filename = create_temporary_tool_dependencies_config( app,
                                                                      tool_shed,
                                                                      required_repository_name,
                                                                      required_repository_owner,
                                                                      required_repository_changeset_revision )
            config_to_use = tmp_filename
        tool_dependency, actions_dict = populate_actions_dict( app=app,
                                                               dependent_install_dir=dependent_install_dir,
                                                               required_install_dir=required_repository_package_install_dir,
                                                               tool_shed_repository=tool_shed_repository,
                                                               required_repository=required_repository,
                                                               package_name=package_name,
                                                               package_version=package_version,
                                                               tool_dependencies_config=config_to_use )
        if tmp_filename:
            try:
                os.remove( tmp_filename )
            except:
                pass
        # Install and build the package via fabric.
        install_and_build_package_via_fabric( app, tool_dependency, actions_dict )
    else:
        message = "Unable to locate required tool shed repository named %s owned by %s with revision %s." % \
            ( str( required_repository_name ), str( required_repository_owner ), str( default_required_repository_changeset_revision ) )
        raise Exception( message )
    return tool_dependency

def handle_set_environment_entry_for_package( app, install_dir, tool_shed_repository, package_name, package_version, elem, required_repository ):
    """
    Populate a list of actions for creating an env.sh file for a dependent repository.  The received elem is the <package> tag set associated
    with the tool-dependencies.xml file for one of the received tool_shed_repository's repository dependency.
    """
    action_dict = {}
    actions = []
    for package_elem in elem:
        if package_elem.tag == 'install':
            # Create the tool_dependency record in the database.
            tool_dependency = tool_dependency_util.create_or_update_tool_dependency( app=app,
                                                                                     tool_shed_repository=tool_shed_repository,
                                                                                     name=package_name,
                                                                                     version=package_version,
                                                                                     type='package',
                                                                                     status=app.model.ToolDependency.installation_status.INSTALLING,
                                                                                     set_status=True )
            # Get the installation method version from a tag like: <install version="1.0">
            package_install_version = package_elem.get( 'version', '1.0' )
            if package_install_version == '1.0':
                # Since the required tool dependency is installed for a repository dependency, we first need to inspect the <actions> tag set to find
                # the <action type="set_environment"> tag.
                env_var_dicts = []
                for actions_elem in package_elem:
                    for action_elem in actions_elem:
                        action_type = action_elem.get( 'type', 'shell_command' )
                        if action_type == 'set_environment':
                            # <action type="set_environment">
                            #     <environment_variable name="PYTHONPATH" action="append_to">$INSTALL_DIR/lib/python</environment_variable>
                            #     <environment_variable name="PATH" action="prepend_to">$INSTALL_DIR/bin</environment_variable>
                            # </action>
                            for env_elem in action_elem:
                                if env_elem.tag == 'environment_variable':
                                    env_var_dict = td_common_util.create_env_var_dict( env_elem, tool_dependency_install_dir=install_dir )
                                    if env_var_dict:
                                        if env_var_dict not in env_var_dicts:
                                            env_var_dicts.append( env_var_dict )
                        elif action_type == 'setup_virtualenv':
                            # Add the virtualenv's site-packages to PYTHONPATH and bin to PATH.  This is a bit hackish.
                            site_packages_command = "%s -c 'import os, sys; print os.path.join(sys.prefix, \"lib\", \"python\" + sys.version[:3], \"site-packages\")'" % os.path.join( install_dir, "venv", "bin", "python" )
                            output = fabric_util.handle_command( app, tool_dependency, install_dir, site_packages_command, return_output=True )
                            if output.return_code:
                                log.error( 'Dependency includes a setup_virtualenv action but venv python is broken:', output.stderr )
                            elif not os.path.exists( output.stdout ):
                                log.error( "virtualenv's site-packages directory '%s' does not exist", output.stdout )
                            else:
                                env_var_dicts.append( dict( name="PYTHONPATH", action="prepend_to", value=output.stdout ) )
                                env_var_dicts.append( dict( name="PATH", action="prepend_to", value=os.path.join( install_dir, 'venv', 'bin' ) ) )
                if env_var_dicts:
                    if required_repository.status in [ app.model.ToolShedRepository.installation_status.INSTALLED,
                                                       app.model.ToolShedRepository.installation_status.DEACTIVATED ]:
                        # Handle the case where we have an installed required repository due to the prior_installation_required = True
                        # setting in the received tool_shed_repository's tool_dependencies.xml file and the required repository's
                        # tool_dependencies.xml file may include the use of the $ENV[] variable inheritance feature.  To handle this,
                        # we will replace the current "value" entries in each env_var_dict with the actual path taken from the env.sh
                        # file generated for the installed required repository.  Each env_var_dict currently looks something like this:
                        # {'action': 'append_to', 'name': 'LD_LIBRARY_PATH', 'value': '$BOOST_ROOT_DIR/lib/'}
                        # We'll read the contents of the received required_repository's env.sh file and replace the 'value' entry of each env_var_dict
                        # with the associated value in the env.sh file.
                        new_env_var_dicts = []
                        env_sh_file_dir = get_tool_dependency_install_dir( app=app,
                                                                           repository_name=required_repository.name,
                                                                           repository_owner=required_repository.owner,
                                                                           repository_changeset_revision=required_repository.installed_changeset_revision,
                                                                           tool_dependency_type='package',
                                                                           tool_dependency_name=package_name,
                                                                           tool_dependency_version=package_version )
                        env_sh_file_path = os.path.join( env_sh_file_dir, 'env.sh' )
                        if os.path.exists( env_sh_file_path ):
                            for i, line in enumerate( open( env_sh_file_path, 'r' ) ):
                                env_var_dict = env_var_dicts[ i ]
                                action = env_var_dict.get( 'action', None )
                                name = env_var_dict.get( 'name', None )
                                value = env_var_dict.get( 'value', None )
                                if action and name and value:
                                    new_value = parse_env_shell_entry( action, name, value, line )
                                    env_var_dict[ 'value' ] = new_value
                                new_env_var_dicts.append( env_var_dict )
                        else:
                            log.debug( 'Invalid file %s specified, ignoring set_environment_for_install action.', env_sh_file_path )
                        action_dict[ 'environment_variable' ] = new_env_var_dicts
                    else:
                        action_dict[ 'environment_variable' ] = env_var_dicts
                    actions.append( ( 'set_environment', action_dict ) )
            else:
                raise NotImplementedError( 'Only install version 1.0 is currently supported (i.e., change your tag to be <install version="1.0">).' )
            return tool_dependency, actions
    return None, actions

def install_and_build_package_via_fabric( app, tool_dependency, actions_dict ):
    sa_session = app.model.context.current
    try:
        # There is currently only one fabric method.
        fabric_util.install_and_build_package( app, tool_dependency, actions_dict )
    except Exception, e:
        log.exception( 'Error installing tool dependency %s version %s.', str( tool_dependency.name ), str( tool_dependency.version ) )
        tool_dependency.status = app.model.ToolDependency.installation_status.ERROR
        tool_dependency.error_message = '%s\n%s' % ( td_common_util.format_traceback(), str( e ) )
        sa_session.add( tool_dependency )
        sa_session.flush()
    if tool_dependency.status != app.model.ToolDependency.installation_status.ERROR:
        tool_dependency.status = app.model.ToolDependency.installation_status.INSTALLED
        sa_session.add( tool_dependency )
        sa_session.flush()

def install_package( app, elem, tool_shed_repository, tool_dependencies=None ):
    # The value of tool_dependencies is a partial or full list of ToolDependency records associated with the tool_shed_repository.
    sa_session = app.model.context.current
    tool_dependency = None
    # The value of package_name should match the value of the "package" type in the tool config's <requirements> tag set, but it's not required.
    package_name = elem.get( 'name', None )
    package_version = elem.get( 'version', None )
    if tool_dependencies and package_name and package_version:
        for package_elem in elem:
            if package_elem.tag == 'repository':
                # We have a complex repository dependency definition.
                rd_tool_dependency = handle_complex_repository_dependency_for_package( app, package_elem, package_name, package_version, tool_shed_repository )
                if rd_tool_dependency and rd_tool_dependency.status == app.model.ToolDependency.installation_status.ERROR:
                    print "Error installing tool dependency for required repository: %s" % str( rd_tool_dependency.error_message )
            elif package_elem.tag == 'install':
                # <install version="1.0">
                # Get the installation directory for tool dependencies that will be installed for the received tool_shed_repository.
                install_dir = get_tool_dependency_install_dir( app=app,
                                                               repository_name=tool_shed_repository.name,
                                                               repository_owner=tool_shed_repository.owner,
                                                               repository_changeset_revision=tool_shed_repository.installed_changeset_revision,
                                                               tool_dependency_type='package',
                                                               tool_dependency_name=package_name,
                                                               tool_dependency_version=package_version )
                if os.path.exists( install_dir ):
                    print '\nSkipping installation of tool dependency', package_name, 'version', package_version, 'since it is installed in', install_dir, '\n'
                    tool_dependency = tool_dependency_util.get_tool_dependency_by_name_version_type_repository( app,
                                                                                                                tool_shed_repository,
                                                                                                                package_name,
                                                                                                                package_version,
                                                                                                                'package' )
                    tool_dependency.status = app.model.ToolDependency.installation_status.INSTALLED
                    sa_session.add( tool_dependency )
                    sa_session.flush()
                else:
                    package_install_version = package_elem.get( 'version', '1.0' )
                    tool_dependency = tool_dependency_util.create_or_update_tool_dependency( app=app,
                                                                                             tool_shed_repository=tool_shed_repository,
                                                                                             name=package_name,
                                                                                             version=package_version,
                                                                                             type='package',
                                                                                             status=app.model.ToolDependency.installation_status.INSTALLING,
                                                                                             set_status=True )
                    # Get the information about the current platform in case the tool dependency definition includes tag sets for installing
                    # compiled binaries.
                    platform_info_dict = tool_dependency_util.get_platform_info_dict()
                    if package_install_version == '1.0':
                        # Handle tool dependency installation using a fabric method included in the Galaxy framework.
                        actions_elem_tuples = td_common_util.parse_package_elem( package_elem,
                                                                                 platform_info_dict=platform_info_dict,
                                                                                 include_after_install_actions=True )
                        # At this point we have a list of <actions> elems that are either defined within an <actions_group> tag set with <actions>
                        # sub-elements that contains os and architecture attributes filtered by the platform into which the appropriate compiled
                        # binary will be installed, or not defined within an <actions_group> tag set and not filtered.
                        binary_installed = False
                        for in_actions_group, actions_elems in actions_elem_tuples:
                            if in_actions_group:
                                # Platform matching is only performed inside <actions_group> tag sets, os and architecture attributes are otherwise
                                # ignored.
                                for actions_elem in actions_elems:
                                    system = actions_elem.get( 'os' )
                                    architecture = actions_elem.get( 'architecture' )
                                    # If this <actions> element has the os and architecture attributes defined, then we only want to process until a
                                    # successful installation is achieved.
                                    if system and architecture:
                                        # If an <actions> tag has been defined that matches our current platform, and the recipe specified within
                                        # that <actions> tag has been successfully processed, skip any remaining platform-specific <actions> tags.
                                        # We cannot break out of the look here because there may be <action> tags at the end of the <actions_group>
                                        # tag set that must be processed.
                                        if binary_installed:
                                            continue
                                        # No platform-specific <actions> recipe has yet resulted in a successful installation.
                                        install_via_fabric( app, 
                                                            tool_dependency, 
                                                            install_dir, 
                                                            package_name=package_name, 
                                                            actions_elem=actions_elem, 
                                                            action_elem=None )
                                        sa_session.refresh( tool_dependency )
                                        if tool_dependency.status == app.model.ToolDependency.installation_status.INSTALLED:
                                            # If an <actions> tag was found that matches the current platform, and the install_via_fabric method 
                                            # did not result in an error state, set binary_installed to True in order to skip any remaining 
                                            # platform-specific <actions> tags.
                                            binary_installed = True
                                        else:
                                            # Process the next matching <actions> tag, or any defined <actions> tags that do not contain platform
                                            # dependent recipes.
                                            print 'Error downloading binary for %s version %s: %s' % \
                                                ( package_name, package_version, tool_dependency.error_message )
                                    else:
                                        # If no <actions> tags have been defined that match our current platform, or none of the matching
                                        # <actions> tags resulted in a successful tool dependency status, proceed with one and only one
                                        # <actions> tag that is not defined to be platform-specific.
                                        if not binary_installed:
                                            print 'Binary installation did not occur, so proceeding with install and compile recipe.'
                                            # Make sure to reset for installation if attempt at binary installation resulted in an error.
                                            if tool_dependency.status != app.model.ToolDependency.installation_status.NEVER_INSTALLED:
                                                removed, error_message = tool_dependency_util.remove_tool_dependency( app, tool_dependency )
                                            install_via_fabric( app, 
                                                                tool_dependency, 
                                                                install_dir, 
                                                                package_name=package_name, 
                                                                actions_elem=actions_elem, 
                                                                action_elem=None )
                                    # Perform any final actions that have been defined within the actions_group tag set, but outside of 
                                    # an <actions> tag, such as a set_environment entry, or a download_file or download_by_url command to
                                    # retrieve extra data for this tool dependency. Only do this if the tool dependency is not in an error
                                    # state, otherwise skip this action.
                                    if actions_elem.tag == 'action' and tool_dependency.status != app.model.ToolDependency.installation_status.ERROR:
                                        install_via_fabric( app, 
                                                            tool_dependency, 
                                                            install_dir, 
                                                            package_name=package_name, 
                                                            actions_elem=None, 
                                                            action_elem=actions_elem )
                            else:
                                # <actions> tags outside of an <actions_group> tag shall not check os or architecture, and if the attributes are
                                # defined, they will be ignored. All <actions> tags outside of an <actions_group> tag set shall always be processed.
                                # This is the default and original behavior of the install_package method.
                                install_via_fabric( app, 
                                                    tool_dependency, 
                                                    install_dir, 
                                                    package_name=package_name, 
                                                    actions_elem=actions_elems, 
                                                    action_elem=None )
                                sa_session.refresh( tool_dependency )
                                if tool_dependency.status != app.model.ToolDependency.installation_status.ERROR:
                                    print package_name, 'version', package_version, 'installed in', install_dir
                    else:
                        raise NotImplementedError( 'Only install version 1.0 is currently supported (i.e., change your tag to be <install version="1.0">).' )
            elif package_elem.tag == 'readme':
                # Nothing to be done.
                continue
            #elif package_elem.tag == 'proprietary_fabfile':
            #    # TODO: This is not yet supported or functionally correct...
            #    # Handle tool dependency installation where the repository includes one or more proprietary fabric scripts.
            #    if not fabric_version_checked:
            #        check_fabric_version()
            #        fabric_version_checked = True
            #    fabfile_name = package_elem.get( 'name', None )
            #    proprietary_fabfile_path = os.path.abspath( os.path.join( os.path.split( tool_dependencies_config )[ 0 ], fabfile_name ) )
            #    print 'Installing tool dependencies via fabric script ', proprietary_fabfile_path
    return tool_dependency

def install_via_fabric( app, tool_dependency, install_dir, package_name=None, proprietary_fabfile_path=None, actions_elem=None, action_elem=None, **kwd ):
    """Parse a tool_dependency.xml file's <actions> tag set to gather information for the installation via fabric."""

    sa_session = app.model.context.current
    if not os.path.exists( install_dir ):
        os.makedirs( install_dir )
    actions_dict = dict( install_dir=install_dir )
    if package_name:
        actions_dict[ 'package_name' ] = package_name
    actions = []
    all_env_shell_file_paths = []
    env_var_dicts = []
    if actions_elem is not None:
        elems = actions_elem
        if elems.get( 'os' ) is not None and elems.get( 'architecture' ) is not None:
            is_binary_download = True
        else:
            is_binary_download = False
    elif action_elem is not None:
        # We were provided with a single <action> element to perform certain actions after a platform-specific tarball was downloaded.
        elems = [ action_elem ]
    else:
        elems = []
    for action_elem in elems:
        # Make sure to skip all comments, since they are now included in the XML tree.
        if action_elem.tag != 'action':
            continue
        action_dict = {}
        action_type = action_elem.get( 'type', 'shell_command' )
        if action_type == 'download_binary':
            platform_info_dict = tool_dependency_util.get_platform_info_dict()
            platform_info_dict[ 'name' ] = tool_dependency.name
            platform_info_dict[ 'version' ] = tool_dependency.version
            url_template_elems = action_elem.findall( 'url_template' )
            # Check if there are multiple url_template elements, each with attrib entries for a specific platform.
            if len( url_template_elems ) > 1:
                # <base_url os="darwin" extract="false">http://hgdownload.cse.ucsc.edu/admin/exe/macOSX.${architecture}/faToTwoBit</base_url>
                # This method returns the url_elem that best matches the current platform as received from os.uname().
                # Currently checked attributes are os and architecture.
                # These correspond to the values sysname and processor from the Python documentation for os.uname().
                url_template_elem = tool_dependency_util.get_download_url_for_platform( url_template_elems, platform_info_dict )
            else:
                url_template_elem = url_template_elems[ 0 ]
            action_dict[ 'url' ] = Template( url_template_elem.text ).safe_substitute( platform_info_dict )
            action_dict[ 'target_directory' ] = action_elem.get( 'target_directory', None )
        elif action_type == 'shell_command':
            # <action type="shell_command">make</action>
            action_elem_text = td_common_util.evaluate_template( action_elem.text, install_dir )
            if action_elem_text:
                action_dict[ 'command' ] = action_elem_text
            else:
                continue
        elif action_type == 'template_command':
            # Default to Cheetah as it's the first template language supported.
            language = action_elem.get( 'language', 'cheetah' ).lower()
            if language == 'cheetah':
                # Cheetah template syntax.
                # <action type="template_command" language="cheetah">
                #     #if env.PATH:
                #         make
                #     #end if
                # </action>
                action_elem_text = action_elem.text.strip()
                if action_elem_text:
                    action_dict[ 'language' ] = language
                    action_dict[ 'command' ] = action_elem_text
                else:
                    continue
            else:
                log.debug( "Unsupported template language '%s'. Not proceeding." % str( language ) )
                raise Exception( "Unsupported template language '%s' in tool dependency definition." % str( language ) )
        elif action_type == 'download_by_url':
            # <action type="download_by_url">http://sourceforge.net/projects/samtools/files/samtools/0.1.18/samtools-0.1.18.tar.bz2</action>
            if is_binary_download:
                action_dict[ 'is_binary' ] = True
            if action_elem.text:
                action_dict[ 'url' ] = action_elem.text
                target_filename = action_elem.get( 'target_filename', None )
                if target_filename:
                    action_dict[ 'target_filename' ] = target_filename
            else:
                continue
        elif action_type == 'download_file':
            # <action type="download_file">http://effectors.org/download/version/TTSS_GUI-1.0.1.jar</action>
            if action_elem.text:
                action_dict[ 'url' ] = action_elem.text
                target_filename = action_elem.get( 'target_filename', None )
                if target_filename:
                    action_dict[ 'target_filename' ] = target_filename
                action_dict[ 'extract' ] = asbool( action_elem.get( 'extract', False ) )
            else:
                continue
        elif action_type == 'make_directory':
            # <action type="make_directory">$INSTALL_DIR/lib/python</action>
            if action_elem.text:
                action_dict[ 'full_path' ] = td_common_util.evaluate_template( action_elem.text, install_dir )
            else:
                continue
        elif action_type == 'change_directory':
            # <action type="change_directory">PHYLIP-3.6b</action>
            if action_elem.text:
                action_dict[ 'directory' ] = action_elem.text
            else:
                continue
        elif action_type == 'move_directory_files':
            # <action type="move_directory_files">
            #     <source_directory>bin</source_directory>
            #     <destination_directory>$INSTALL_DIR/bin</destination_directory>
            # </action>
            for move_elem in action_elem:
                move_elem_text = td_common_util.evaluate_template( move_elem.text, install_dir )
                if move_elem_text:
                    action_dict[ move_elem.tag ] = move_elem_text
        elif action_type == 'move_file':
            # <action type="move_file" rename_to="new_file_name">
            #     <source>misc/some_file</source>
            #     <destination>$INSTALL_DIR/bin</destination>
            # </action>
            action_dict[ 'source' ] = evaluate_template( action_elem.find( 'source' ).text )
            action_dict[ 'destination' ] = evaluate_template( action_elem.find( 'destination' ).text )
            action_dict[ 'rename_to' ] = action_elem.get( 'rename_to' )
        elif action_type == 'set_environment':
            # <action type="set_environment">
            #     <environment_variable name="PYTHONPATH" action="append_to">$INSTALL_DIR/lib/python</environment_variable>
            #     <environment_variable name="PATH" action="prepend_to">$INSTALL_DIR/bin</environment_variable>
            # </action>
            for env_elem in action_elem:
                if env_elem.tag == 'environment_variable':
                    env_var_dict = td_common_util.create_env_var_dict( env_elem, tool_dependency_install_dir=install_dir )
                    if env_var_dict:
                        env_var_dicts.append( env_var_dict )
            if env_var_dicts:
                # The last child of an <action type="set_environment"> might be a comment, so manually set it to be 'environment_variable'.
                action_dict[ 'environment_variable' ] = env_var_dicts
            else:
                continue
        elif action_type == 'set_environment_for_install':
            # <action type="set_environment_for_install">
            #    <repository toolshed="http://localhost:9009/" name="package_numpy_1_7" owner="test" changeset_revision="c84c6a8be056">
            #        <package name="numpy" version="1.7.1" />
            #    </repository>
            # </action>
            # This action type allows for defining an environment that will properly compile a tool dependency.  Currently, tag set definitions like
            # that above are supported, but in the future other approaches to setting environment variables or other environment attributes can be
            # supported.  The above tag set will result in the installed and compiled numpy version 1.7.1 binary to be used when compiling the current
            # tool dependency package.  See the package_matplotlib_1_2 repository in the test tool shed for a real-world example.
            for env_elem in action_elem:
                if env_elem.tag == 'repository':
                    env_shell_file_paths = td_common_util.get_env_shell_file_paths( app, env_elem )
                    if env_shell_file_paths:
                        all_env_shell_file_paths.extend( env_shell_file_paths )
            if all_env_shell_file_paths:
                action_dict[ 'env_shell_file_paths' ] = all_env_shell_file_paths
            else:
                continue
        elif action_type == 'setup_virtualenv':
            # <action type="setup_virtualenv" />
            ## Install requirements from file requirements.txt of downloaded bundle - or -
            # <action type="setup_virtualenv">tools/requirements.txt</action>
            ## Install requirements from specified file from downloaded bundle -or -
            # <action type="setup_virtualenv">pyyaml==3.2.0
            # lxml==2.3.0</action>
            ## Manually specify contents of requirements.txt file to create dynamically.
            action_dict[ 'requirements' ] = td_common_util.evaluate_template( action_elem.text or 'requirements.txt', install_dir )
<<<<<<< HEAD
        elif action_type == 'autoconf':
            # Handle configure, make and make install allow providing configuration options
            if action_elem.text:
                configure_opts = td_common_util.evaluate_template( action_elem.text, install_dir )
                action_dict[ 'configure_opts' ] = configure_opts
=======
        elif action_type == 'setup_r_environment':
            # setup an R environment
            # <action type="setup_r_environment" name="package_r_3_0_1" owner="bgruening">
            #   <package>https://github.com/bgruening/download_store/raw/master/DESeq2-1_0_18/BiocGenerics_0.6.0.tar.gz</package>
            # </action>
            
            env_shell_file_paths = td_common_util.get_env_shell_file_paths( app, action_elem.find('repository') )

            all_env_shell_file_paths.extend( env_shell_file_paths )
            if all_env_shell_file_paths:
                action_dict[ 'env_shell_file_paths' ] = all_env_shell_file_paths
            r_packages = list()
            for env_elem in action_elem:
                if env_elem.tag == 'package':
                    r_packages.append( env_elem.text.strip() )

            if r_packages:
                action_dict[ 'r_packages' ] = r_packages
            else:
                continue
        elif action_type == 'make_install':
            # make; make install; allow providing make options
            if action_elem.text:
                make_opts = td_common_util.evaluate_template( action_elem.text, install_dir )
                action_dict[ 'make_opts' ] = make_opts
>>>>>>> 448e25b8
        elif action_type == 'chmod':
            # Change the read, write, and execute bits on a file.
            # <action type="chmod">
            #   <file mode="750">$INSTALL_DIR/bin/faToTwoBit</file>
            # </action>
            file_elems = action_elem.findall( 'file' )
            chmod_actions = []
            # A unix octal mode is the sum of the following values:
            # Owner:
            # 400 Read    200 Write    100 Execute
            # Group:
            # 040 Read    020 Write    010 Execute
            # World:
            # 004 Read    002 Write    001 Execute
            for file_elem in file_elems:
                # So by the above table, owner read/write/execute and group read permission would be 740.
                # Python's os.chmod uses base 10 modes, convert received unix-style octal modes to base 10.
                received_mode = int( file_elem.get( 'mode', 600 ), base=8 )
                # For added security, ensure that the setuid and setgid bits are not set.
                mode = received_mode & ~( stat.S_ISUID | stat.S_ISGID )
                file = td_common_util.evaluate_template( file_elem.text, install_dir )
                chmod_tuple = ( file, mode )
                chmod_actions.append( chmod_tuple )
            action_dict[ 'change_modes' ] = chmod_actions
        else:
            log.debug( "Unsupported action type '%s'. Not proceeding." % str( action_type ) )
            raise Exception( "Unsupported action type '%s' in tool dependency definition." % str( action_type ) )
        action_tuple = ( action_type, action_dict )
        if action_type == 'set_environment':
            if action_tuple not in actions:
                actions.append( action_tuple )
        else:
            actions.append( action_tuple )
    if actions:
        actions_dict[ 'actions' ] = actions
    if proprietary_fabfile_path:
        # TODO: this is not yet supported or functional, but when it is handle it using the fabric api.
        # run_proprietary_fabric_method( app, elem, proprietary_fabfile_path, install_dir, package_name=package_name )
        raise Exception( 'Tool dependency installation using proprietary fabric scripts is not yet supported.' )
    else:
        install_and_build_package_via_fabric( app, tool_dependency, actions_dict )

def parse_env_shell_entry( action, name, value, line ):
    new_value = value
    var_name = '$%s' % name
    tmp_value = line.split( '=' )[ 1 ]
    if action == 'prepend_to':
        # PATH=/test/package_rdkit_2012_12/62ebd7bb637a/rdkit/bin:$PATH; export PATH
        new_value = tmp_value.split( ':%s' % var_name )[ 0 ]
    elif action == 'set_to':
        # RDBASE=test/package_rdkit_2012_12/62ebd7bb637a/rdkit; export RDBASE
        new_value = tmp_value.split( ';' )[ 0 ]
    elif action == 'append_to':
        # LD_LIBRARY_PATH=$LD_LIBRARY_PATH:test/package_rdkit_2012_12/62ebd7bb637a/rdkit/lib/; export LD_LIBRARY_PATH
        new_value = tmp_value.split( ':' )[ 1 ]
        new_value = new_value.split( ';' )[ 0 ]
    return new_value

def populate_actions_dict( app, dependent_install_dir, required_install_dir, tool_shed_repository, required_repository, package_name, package_version, tool_dependencies_config ):
    """
    Populate an actions dictionary that can be sent to fabric_util.install_and_build_package.  This method handles the scenario where a tool_dependencies.xml
    file defines a complex repository dependency.  In this case, the tool dependency package will be installed in a separate repository and the tool dependency
    defined for the dependent repository will use an environment_variable setting defined in it's env.sh file to locate the required package.  This method
    basically does what the install_via_fabric method does, but restricts it's activity to the <action type="set_environment"> tag set within the required
    repository's tool_dependencies.xml file.
    """
    sa_session = app.model.context.current
    if not os.path.exists( dependent_install_dir ):
        os.makedirs( dependent_install_dir )
    actions_dict = dict( install_dir=dependent_install_dir )
    if package_name:
        actions_dict[ 'package_name' ] = package_name
    tool_dependency = None
    action_dict = {}
    if tool_dependencies_config:
        required_td_tree, error_message = xml_util.parse_xml( tool_dependencies_config )
        if required_td_tree:
            required_td_root = required_td_tree.getroot()
            for required_td_elem in required_td_root:
                # Find the appropriate package name and version.
                if required_td_elem.tag == 'package':
                    # <package name="bwa" version="0.5.9">
                    required_td_package_name = required_td_elem.get( 'name', None )
                    required_td_package_version = required_td_elem.get( 'version', None )
                    if required_td_package_name==package_name and required_td_package_version==package_version:
                        tool_dependency, actions = handle_set_environment_entry_for_package( app=app,
                                                                                             install_dir=required_install_dir,
                                                                                             tool_shed_repository=tool_shed_repository,
                                                                                             package_name=package_name,
                                                                                             package_version=package_version,
                                                                                             elem=required_td_elem,
                                                                                             required_repository=required_repository )
                        if actions:
                            actions_dict[ 'actions' ] = actions
                        break
    return tool_dependency, actions_dict

def run_proprietary_fabric_method( app, elem, proprietary_fabfile_path, install_dir, package_name=None, **kwd ):
    """
    TODO: Handle this using the fabric api.
    Parse a tool_dependency.xml file's fabfile <method> tag set to build the method parameters and execute the method.
    """
    if not os.path.exists( install_dir ):
        os.makedirs( install_dir )
    # Default value for env_dependency_path.
    env_dependency_path = install_dir
    method_name = elem.get( 'name', None )
    params_str = ''
    actions = []
    for param_elem in elem:
        param_name = param_elem.get( 'name' )
        if param_name:
            if param_name == 'actions':
                for action_elem in param_elem:
                    actions.append( action_elem.text.replace( '$INSTALL_DIR', install_dir ) )
                if actions:
                    params_str += 'actions=%s,' % encoding_util.tool_shed_encode( encoding_util.encoding_sep.join( actions ) )
            else:
                if param_elem.text:
                    param_value = encoding_util.tool_shed_encode( param_elem.text )
                    params_str += '%s=%s,' % ( param_name, param_value )
    if package_name:
        params_str += 'package_name=%s' % package_name
    else:
        params_str = params_str.rstrip( ',' )
    try:
        cmd = 'fab -f %s %s:%s' % ( proprietary_fabfile_path, method_name, params_str )
        returncode, message = run_subprocess( app, cmd )
    except Exception, e:
        return "Exception executing fabric script %s: %s.  " % ( str( proprietary_fabfile_path ), str( e ) )
    if returncode:
        return message
    handle_environment_settings( app, tool_dependency, install_dir, cmd )

def run_subprocess( app, cmd ):
    env = os.environ
    PYTHONPATH = env.get( 'PYTHONPATH', '' )
    if PYTHONPATH:
        env[ 'PYTHONPATH' ] = '%s:%s' % ( os.path.abspath( os.path.join( app.config.root, 'lib' ) ), PYTHONPATH )
    else:
        env[ 'PYTHONPATH' ] = os.path.abspath( os.path.join( app.config.root, 'lib' ) )
    message = ''
    tmp_name = tempfile.NamedTemporaryFile( prefix="tmp-toolshed-rs" ).name
    tmp_stderr = open( tmp_name, 'wb' )
    proc = subprocess.Popen( cmd, shell=True, env=env, stderr=tmp_stderr.fileno() )
    returncode = proc.wait()
    tmp_stderr.close()
    if returncode:
        tmp_stderr = open( tmp_name, 'rb' )
        message = '%s\n' % str( tmp_stderr.read() )
        tmp_stderr.close()
    try:
        os.remove( tmp_name )
    except:
        pass
    return returncode, message

def set_environment( app, elem, tool_shed_repository ):
    """
    Create a ToolDependency to set an environment variable.  This is different from the process used to set an environment variable that is associated
    with a package.  An example entry in a tool_dependencies.xml file is::

        <set_environment version="1.0">
            <environment_variable name="R_SCRIPT_PATH" action="set_to">$REPOSITORY_INSTALL_DIR</environment_variable>
        </set_environment>
    """
    # TODO: Add support for a repository dependency definition within this tool dependency type's tag set.  This should look something like
    # the following.  See the implementation of support for this in the tool dependency package type's method above.
    # <set_environment version="1.0">
    #    <repository toolshed="<tool shed>" name="<repository name>" owner="<repository owner>" changeset_revision="<changeset revision>" />
    # </set_environment>
    sa_session = app.model.context.current
    tool_dependency = None
    env_var_version = elem.get( 'version', '1.0' )
    for env_var_elem in elem:
        # The value of env_var_name must match the text value of at least 1 <requirement> tag in the tool config's <requirements> tag set whose
        # "type" attribute is "set_environment" (e.g., <requirement type="set_environment">R_SCRIPT_PATH</requirement>).
        env_var_name = env_var_elem.get( 'name', None )
        env_var_action = env_var_elem.get( 'action', None )
        if env_var_name and env_var_action:
            install_dir = get_tool_dependency_install_dir( app=app,
                                                           repository_name=tool_shed_repository.name,
                                                           repository_owner=tool_shed_repository.owner,
                                                           repository_changeset_revision=tool_shed_repository.installed_changeset_revision,
                                                           tool_dependency_type='set_environment',
                                                           tool_dependency_name=env_var_name,
                                                           tool_dependency_version=None )
            tool_shed_repository_install_dir = get_tool_shed_repository_install_dir( app, tool_shed_repository )
            env_var_dict = td_common_util.create_env_var_dict( env_var_elem, tool_shed_repository_install_dir=tool_shed_repository_install_dir )
            if env_var_dict:
                if not os.path.exists( install_dir ):
                    os.makedirs( install_dir )
                tool_dependency = tool_dependency_util.create_or_update_tool_dependency( app=app,
                                                                                         tool_shed_repository=tool_shed_repository,
                                                                                         name=env_var_name,
                                                                                         version=None,
                                                                                         type='set_environment',
                                                                                         status=app.model.ToolDependency.installation_status.INSTALLING,
                                                                                         set_status=True )
                env_entry, env_file = td_common_util.create_or_update_env_shell_file( install_dir, env_var_dict )
                if env_var_version == '1.0':
                    # Handle setting environment variables using a fabric method.
                    fabric_util.file_append( env_entry, env_file, skip_if_contained=True, make_executable=True )
                    sa_session.refresh( tool_dependency )
                    if tool_dependency.status != app.model.ToolDependency.installation_status.ERROR:
                        tool_dependency.status = app.model.ToolDependency.installation_status.INSTALLED
                        sa_session.add( tool_dependency )
                        sa_session.flush()
                        print 'Environment variable ', env_var_name, 'set in', install_dir
                else:
                    raise NotImplementedError( 'Only set_environment version 1.0 is currently supported (i.e., change your tag to be <set_environment version="1.0">).' )

def strip_path( fpath ):
    if not fpath:
        return fpath
    try:
        file_path, file_name = os.path.split( fpath )
    except:
        file_name = fpath
    return file_name

def url_join( *args ):
    parts = []
    for arg in args:
        parts.append( arg.strip( '/' ) )
    return '/'.join( parts )<|MERGE_RESOLUTION|>--- conflicted
+++ resolved
@@ -606,13 +606,11 @@
             # lxml==2.3.0</action>
             ## Manually specify contents of requirements.txt file to create dynamically.
             action_dict[ 'requirements' ] = td_common_util.evaluate_template( action_elem.text or 'requirements.txt', install_dir )
-<<<<<<< HEAD
         elif action_type == 'autoconf':
             # Handle configure, make and make install allow providing configuration options
             if action_elem.text:
                 configure_opts = td_common_util.evaluate_template( action_elem.text, install_dir )
                 action_dict[ 'configure_opts' ] = configure_opts
-=======
         elif action_type == 'setup_r_environment':
             # setup an R environment
             # <action type="setup_r_environment" name="package_r_3_0_1" owner="bgruening">
@@ -638,7 +636,6 @@
             if action_elem.text:
                 make_opts = td_common_util.evaluate_template( action_elem.text, install_dir )
                 action_dict[ 'make_opts' ] = make_opts
->>>>>>> 448e25b8
         elif action_type == 'chmod':
             # Change the read, write, and execute bits on a file.
             # <action type="chmod">
