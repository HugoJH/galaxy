--- conflicted
+++ resolved
@@ -10,17 +10,47 @@
     requires_admin = True
 
     @selenium_test
-<<<<<<< HEAD
-    def test_admin_dependencies_display(self):
-=======
     @flakey  # This test relies on an external server that may or may not be available to the testing environment.
     def test_admin_toolshed(self):
->>>>>>> 3d834f40
         admin_component = self.components.admin
         self.admin_login()
         self.admin_open()
         self.sleep_for(self.wait_types.UX_RENDER)
-<<<<<<< HEAD
+        self.screenshot('admin_landing')
+        admin_component.index.toolshed.wait_for_and_click()
+        self.sleep_for(self.wait_types.UX_RENDER)
+        self.screenshot('admin_toolshed_landing')
+        repo_search_input = self.driver.find_element_by_id('toolshed-repo-search')
+        repo_search_input.clear()
+        repo_search_input.send_keys('all_fasta')
+        # If this hasn't succeeded after 30 seconds, the @flakey context should
+        # allow the test to still pass, since there should definitely be results
+        # after 30 seconds.
+        self.sleep_for(self.wait_types.SHED_SEARCH)
+        self.screenshot('admin_toolshed_search')
+        admin_component.toolshed.search_results.wait_for_visible()
+        # It's very unlikely that this data manager will ever stop existing.
+        repository_row = self.driver.find_element_by_link_text('data_manager_fetch_genome_dbkeys_all_fasta')
+        repository_row.click()
+        self.sleep_for(self.wait_types.UX_RENDER)
+        self.screenshot('admin_toolshed_repo_details')
+        install_button = self.driver.find_element_by_xpath("(//button[contains(., 'Install')])[1]")
+        install_button.click()
+        self.sleep_for(self.wait_types.UX_RENDER)
+        self.screenshot('admin_toolshed_repo_install_settings')
+        ok_button = self.driver.find_element_by_xpath("//*[@id='repo-install-settings___BV_modal_footer_']/button[contains(., 'OK')]")
+        ok_button.click()
+        self.sleep_for(self.wait_types.REPO_INSTALL)
+        self.screenshot('admin_toolshed_repo_installed')
+        # Unfortunately reusing the element isn't feasible, since the div
+        # containing the button gets replaced with a new div and button.
+        uninstall_button = self.driver.find_element_by_xpath("(//button[contains(., 'Uninstall')])[1]")
+        uninstall_button.click()
+        self.sleep_for(self.wait_types.UX_TRANSITION)
+        self.screenshot('admin_toolshed_repo_uninstalled')
+
+    @selenium_test
+    def test_admin_dependencies_display(self):
         self.screenshot("admin_landing")
         admin_component.index.dependencies.wait_for_and_click()
         self.sleep_for(self.wait_types.UX_RENDER)
@@ -68,40 +98,6 @@
         # And confirm that it has toggled back to what it was.
         self.assertEqual(label.text, previous_label)
         self.assertNotEqual(label.text, new_label)
-=======
-        self.screenshot('admin_landing')
-        admin_component.index.toolshed.wait_for_and_click()
-        self.sleep_for(self.wait_types.UX_RENDER)
-        self.screenshot('admin_toolshed_landing')
-        repo_search_input = self.driver.find_element_by_id('toolshed-repo-search')
-        repo_search_input.clear()
-        repo_search_input.send_keys('all_fasta')
-        # If this hasn't succeeded after 30 seconds, the @flakey context should
-        # allow the test to still pass, since there should definitely be results
-        # after 30 seconds.
-        self.sleep_for(self.wait_types.SHED_SEARCH)
-        self.screenshot('admin_toolshed_search')
-        admin_component.toolshed.search_results.wait_for_visible()
-        # It's very unlikely that this data manager will ever stop existing.
-        repository_row = self.driver.find_element_by_link_text('data_manager_fetch_genome_dbkeys_all_fasta')
-        repository_row.click()
-        self.sleep_for(self.wait_types.UX_RENDER)
-        self.screenshot('admin_toolshed_repo_details')
-        install_button = self.driver.find_element_by_xpath("(//button[contains(., 'Install')])[1]")
-        install_button.click()
-        self.sleep_for(self.wait_types.UX_RENDER)
-        self.screenshot('admin_toolshed_repo_install_settings')
-        ok_button = self.driver.find_element_by_xpath("//*[@id='repo-install-settings___BV_modal_footer_']/button[contains(., 'OK')]")
-        ok_button.click()
-        self.sleep_for(self.wait_types.REPO_INSTALL)
-        self.screenshot('admin_toolshed_repo_installed')
-        # Unfortunately reusing the element isn't feasible, since the div
-        # containing the button gets replaced with a new div and button.
-        uninstall_button = self.driver.find_element_by_xpath("(//button[contains(., 'Uninstall')])[1]")
-        uninstall_button.click()
-        self.sleep_for(self.wait_types.UX_TRANSITION)
-        self.screenshot('admin_toolshed_repo_uninstalled')
->>>>>>> 3d834f40
 
     @selenium_test
     def test_admin_server_display(self):
