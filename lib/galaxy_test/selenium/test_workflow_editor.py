--- conflicted
+++ resolved
@@ -539,7 +539,6 @@
 
     @retry_assertion_during_transitions
     def assert_has_changes_and_save(self):
-<<<<<<< HEAD
         save_button = self.components.workflow_editor.save_button
         save_button.wait_for_visible()
         assert not save_button.has_class("disabled")
@@ -559,13 +558,6 @@
         assert expected_annotation in actual_annotation, f"'{expected_annotation}' unequal annotation '{actual_annotation}'"
 
     @retry_assertion_during_transitions
-=======
-        save_button = self.components.workflows.save_button
-        save_button.wait_for_visible()
-        save_button.wait_for_and_click()
-
-    @retry_assertion_during_transitions
->>>>>>> dce4c53e
     def assert_modal_has_text(self, expected_text):
         modal_element = self.components.workflow_editor.state_modal_body.wait_for_visible()
         text = modal_element.text
