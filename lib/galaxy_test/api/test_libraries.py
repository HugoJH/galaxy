--- conflicted
+++ resolved
@@ -282,15 +282,8 @@
         container_update_time = container_fetch_response.json()['folder_contents'][0]['update_time']
         assert dataset_update_time == container_update_time, container_fetch_response
 
-<<<<<<< HEAD
-    def test_update_dataset_in_folder(self):
-        ld = self._create_dataset_in_folder_in_library("ForUpdateDataset", wait=True)
-        data = {'name': 'updated_name', 'file_ext': 'fastq', 'misc_info': 'updated_info', 'genome_build': 'updated_genome_build'}
-        create_response = self._patch("libraries/datasets/%s" % ld.json()["id"], data=data)
-=======
     def _patch_library_dataset(self, library_dataset_id, data):
-        create_response = self._patch("libraries/datasets/{}".format(library_dataset_id), data=data)
->>>>>>> 1168e36e
+        create_response = self._patch(f"libraries/datasets/{library_dataset_id}", data=data)
         self._assert_status_code_is(create_response, 200)
         ld = create_response.json()
         library_id = ld['parent_library_id']
@@ -430,21 +423,13 @@
         )
         return self._post("folders/%s" % containing_folder_id, data=create_data)
 
-<<<<<<< HEAD
-    def _create_dataset_in_folder_in_library(self, library_name, wait=False):
-=======
     def _create_dataset_in_folder_in_library(self, library_name, content="1 2 3", wait=False):
->>>>>>> 1168e36e
         library = self.library_populator.new_private_library(library_name)
         folder_response = self._create_folder(library)
         self._assert_status_code_is(folder_response, 200)
         folder_id = folder_response.json()[0]['id']
         history_id = self.dataset_populator.new_history()
-<<<<<<< HEAD
-        hda_id = self.dataset_populator.new_dataset(history_id, content="1 2 3", wait=wait)['id']
-=======
         hda_id = self.dataset_populator.new_dataset(history_id, content=content, wait=wait)['id']
->>>>>>> 1168e36e
         payload = {'from_hda_id': hda_id, 'create_type': 'file', 'folder_id': folder_id}
         ld = self._post("libraries/%s/contents" % folder_id, payload)
         return ld