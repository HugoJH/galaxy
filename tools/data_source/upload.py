--- conflicted
+++ resolved
@@ -408,11 +408,7 @@
         dataset = util.bunch.Bunch(**safe_dict(dataset))
         try:
             output_path = output_paths[int(dataset.dataset_id)][0]
-<<<<<<< HEAD
-        except:
-=======
         except Exception:
->>>>>>> 2f2acb98
             print('Output path for dataset %s not found on command line' % dataset.dataset_id, file=sys.stderr)
             sys.exit(1)
         if dataset.type == 'composite':
@@ -426,11 +422,7 @@
     # parent directory is writable by the user.
     try:
         os.remove(sys.argv[3])
-<<<<<<< HEAD
-    except:
-=======
     except Exception:
->>>>>>> 2f2acb98
         pass
 
 
