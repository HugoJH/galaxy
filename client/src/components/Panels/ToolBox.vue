<template>
    <div class="unified-panel">
        <div class="unified-panel-header" unselectable="on">
            <div class="unified-panel-header-inner">
                <div class="panel-header-buttons">
<<<<<<< HEAD
                    <favorites-button @onFavorites="onFavorites" v-if="isUser" />
=======
                    <favorites-button :query="query" @onFavorites="onFavorites" v-if="isUser" />
                    <upload-button />
>>>>>>> 29347287
                </div>
                <div class="panel-header-text">Tools</div>
            </div>
        </div>
        <div class="unified-panel-controls">
            <tool-search :query="query" placeholder="search tools" @onQuery="onQuery" @onResults="onResults" />
            <upload-button />
            <div class="py-2" v-if="hasResults">
                <b-button @click="onToggle" size="sm" class="w-100">
                    <span :class="buttonIcon" />
                    <span class="mr-1">{{ buttonText }}</span>
                </b-button>
            </div>
            <div class="py-2" v-else-if="queryTooShort">
                <b-badge class="alert-danger w-100">Search string too short!</b-badge>
            </div>
            <div class="py-2" v-else-if="queryFinished">
                <b-badge class="alert-danger w-100">No results found!</b-badge>
            </div>
        </div>
        <div class="unified-panel-body">
            <div class="toolMenuContainer">
                <div class="toolMenu">
                    <tool-section
                        v-for="section in sections"
                        :category="section"
                        :query-filter="queryFilter"
                        :key="section.id"
                        @onClick="onOpen"
                    />
                </div>
                <tool-section :category="{ text: workflowTitle }" />
                <div id="internal-workflows" class="toolSectionBody">
                    <div class="toolSectionBg" />
                    <div class="toolTitle" v-for="wf in workflows" :key="wf.id">
                        <a :href="wf.href">{{ wf.title }}</a>
                    </div>
                </div>
            </div>
        </div>
    </div>
</template>

<script>
import ToolSection from "./Common/ToolSection";
import ToolSearch from "./Common/ToolSearch";
import UploadButton from "./Buttons/UploadButton";
import FavoritesButton from "./Buttons/FavoritesButton";
import { filterToolSections, filterTools } from "./utilities";
import { getGalaxyInstance } from "app";
import { getAppRoot } from "onload";
import _l from "utils/localization";

export default {
    name: "ToolBox",
    components: {
        UploadButton,
        FavoritesButton,
        ToolSection,
        ToolSearch,
    },
    data() {
        return {
            query: null,
            results: null,
            queryFilter: null,
            queryPending: false,
            showSections: false,
            buttonText: "",
            buttonIcon: "",
        };
    },
    props: {
        toolbox: {
            type: Array,
            required: true,
        },
        storedWorkflowMenuEntries: {
            type: Array,
            required: true,
        },
        workflowTitle: {
            type: String,
            default: _l("Workflows"),
        },
    },
    computed: {
        queryTooShort() {
            return this.query && this.query.length < 3;
        },
        queryFinished() {
            return this.query && this.queryPending != true;
        },
        sections() {
            if (this.showSections) {
                return filterToolSections(this.toolbox, this.results);
            } else {
                return filterTools(this.toolbox, this.results);
            }
        },
        isUser() {
            const Galaxy = getGalaxyInstance();
            return !!(Galaxy.user && Galaxy.user.id);
        },
        workflows() {
            return [
                {
                    title: _l("All workflows"),
                    href: `${getAppRoot()}workflows/list`,
                    id: "list",
                },
                ...this.storedWorkflowMenuEntries.map((menuEntry) => {
                    return {
                        id: menuEntry.id,
                        title: menuEntry.name,
                        href: `${getAppRoot()}workflows/run?id=${menuEntry.id}`,
                    };
                }),
            ];
        },
        hasResults() {
            return this.results && this.results.length > 0;
        },
    },
    methods: {
        onQuery(query) {
            this.query = query;
            this.queryPending = true;
        },
        onResults(results) {
            this.results = results;
            this.queryFilter = this.hasResults ? this.query : null;
            this.setButtonText();
            this.queryPending = false;
        },
        onFavorites(term) {
            this.query = term;
        },
        onOpen(tool, evt) {
            const Galaxy = getGalaxyInstance();
            if (tool.id === "upload1") {
                evt.preventDefault();
                Galaxy.upload.show();
            } else if (tool.form_style === "regular") {
                evt.preventDefault();
                Galaxy.router.push("/", {
                    tool_id: tool.id,
                    version: tool.version,
                });
            }
        },
        onToggle() {
            this.showSections = !this.showSections;
            this.setButtonText();
        },
        setButtonText() {
            this.buttonText = this.showSections ? "Hide Sections" : "Show Sections";
            this.buttonIcon = this.showSections ? "fa fa-eye-slash" : "fa fa-eye";
        },
    },
};
</script><|MERGE_RESOLUTION|>--- conflicted
+++ resolved
@@ -3,12 +3,7 @@
         <div class="unified-panel-header" unselectable="on">
             <div class="unified-panel-header-inner">
                 <div class="panel-header-buttons">
-<<<<<<< HEAD
-                    <favorites-button @onFavorites="onFavorites" v-if="isUser" />
-=======
                     <favorites-button :query="query" @onFavorites="onFavorites" v-if="isUser" />
-                    <upload-button />
->>>>>>> 29347287
                 </div>
                 <div class="panel-header-text">Tools</div>
             </div>
