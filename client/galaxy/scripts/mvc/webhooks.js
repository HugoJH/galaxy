--- conflicted
+++ resolved
@@ -17,19 +17,11 @@
 
         initialize: function(options) {
             var me = this;
-<<<<<<< HEAD
-            var toolId = options.toolId || '';
-            var toolVersion = options.toolVersion || '';
-
-            this.$el.attr('tool_id', toolId);
-            this.$el.attr('tool_version', toolVersion);
-=======
             var toolId = options.toolId || "";
             var toolVersion = options.toolVersion || "";
 
             this.$el.attr("tool_id", toolId);
             this.$el.attr("tool_version", toolVersion);
->>>>>>> 2f2acb98
 
             this.model = new WebhookModel();
             this.model.urlRoot = options.urlRoot;
@@ -44,10 +36,6 @@
             var webhook = this.model.toJSON();
 
             this.$el.html('<div id="' + webhook.name + '"></div>');
-<<<<<<< HEAD
-            if (webhook.styles) $('<style/>', {type: 'text/css'}).text(webhook.styles).appendTo('head');
-            if (webhook.script) $('<script/>', {type: 'text/javascript'}).text(webhook.script).appendTo('head');
-=======
             if (webhook.styles)
                 $("<style/>", { type: "text/css" })
                     .text(webhook.styles)
@@ -56,7 +44,6 @@
                 $("<script/>", { type: "text/javascript" })
                     .text(webhook.script)
                     .appendTo("head");
->>>>>>> 2f2acb98
 
             return this;
         }
