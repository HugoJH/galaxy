<<<<<<< HEAD
define([], function(){
// ============================================================================
function get( key, queryString ){
    queryString = queryString || window.location.search.substr( 1 );
    var keyRegex = new RegExp( key + '=([^&#$]+)', 'g' );
    var matches = queryString.match( keyRegex );
    if( !matches || !matches.length ){
        return undefined;
    }
    matches = _.map( matches, function( match ) {
        return decodeURIComponent( match.substr( key.length + 1 ).replace( /\+/g, ' ' ) );
    } );
    if( matches.length === 1 ){
        return matches[ 0 ];
    }
    return matches;
}
=======
define([], function() {
    // ============================================================================
    function get(key, queryString) {
        queryString = queryString || window.location.search.substr(1);
        var keyRegex = new RegExp(key + "=([^&#$]+)", "g");
        var matches = queryString.match(keyRegex);
        if (!matches || !matches.length) {
            return undefined;
        }
        matches = _.map(matches, function(match) {
            return decodeURIComponent(
                match.substr(key.length + 1).replace(/\+/g, " ")
            );
        });
        if (matches.length === 1) {
            return matches[0];
        }
        return matches;
    }
>>>>>>> 2f2acb98

    function parse(queryString) {
        if (!queryString) {
            return {};
        }
        var parsed = {},
            split = queryString.split("&");
        split.forEach(function(pairString) {
            var pair = pairString.split("=");
            parsed[pair[0]] = decodeURI(pair[1]);
        });
        return parsed;
    }

    // ============================================================================
    return {
        get: get,
        parse: parse
    };
});<|MERGE_RESOLUTION|>--- conflicted
+++ resolved
@@ -1,22 +1,3 @@
-<<<<<<< HEAD
-define([], function(){
-// ============================================================================
-function get( key, queryString ){
-    queryString = queryString || window.location.search.substr( 1 );
-    var keyRegex = new RegExp( key + '=([^&#$]+)', 'g' );
-    var matches = queryString.match( keyRegex );
-    if( !matches || !matches.length ){
-        return undefined;
-    }
-    matches = _.map( matches, function( match ) {
-        return decodeURIComponent( match.substr( key.length + 1 ).replace( /\+/g, ' ' ) );
-    } );
-    if( matches.length === 1 ){
-        return matches[ 0 ];
-    }
-    return matches;
-}
-=======
 define([], function() {
     // ============================================================================
     function get(key, queryString) {
@@ -36,7 +17,6 @@
         }
         return matches;
     }
->>>>>>> 2f2acb98
 
     function parse(queryString) {
         if (!queryString) {
