--- conflicted
+++ resolved
@@ -5,46 +5,22 @@
 import datetime
 import json
 import os
-<<<<<<< HEAD
-import time
-
-import traceback
-
-from functools import partial, wraps
-
-import requests
-
-from galaxy_selenium import (
-    driver_factory,
-)
-from galaxy_selenium.navigates_galaxy import NavigatesGalaxy, retry_during_transitions
-
-=======
 import traceback
 import unittest
 from functools import partial, wraps
 
 import requests
->>>>>>> 2f2acb98
 try:
     from pyvirtualdisplay import Display
 except ImportError:
     Display = None
 from six.moves.urllib.parse import urljoin
 
-<<<<<<< HEAD
-from base import populators
-from base.driver_util import classproperty, DEFAULT_WEB_HOST, get_ip_address
-from base.testcase import FunctionalTestCase
-from base.workflows_format_2 import (
-    ImporterGalaxyInterface,
-=======
 from base import populators  # noqa: I100
 from base.api import UsesApiTestCaseMixin  # noqa: I100
 from base.driver_util import classproperty, DEFAULT_WEB_HOST, get_ip_address  # noqa: I100
 from base.testcase import FunctionalTestCase  # noqa: I100
 from base.workflows_format_2 import (  # noqa: I100
->>>>>>> 2f2acb98
     convert_and_import_workflow,
     ImporterGalaxyInterface,
 )
@@ -156,38 +132,7 @@
             try:
                 return f(self, *args, **kwds)
             except Exception:
-<<<<<<< HEAD
-                if GALAXY_TEST_ERRORS_DIRECTORY and GALAXY_TEST_ERRORS_DIRECTORY != "0":
-                    if not os.path.exists(GALAXY_TEST_ERRORS_DIRECTORY):
-                        os.makedirs(GALAXY_TEST_ERRORS_DIRECTORY)
-                    result_name = f.__name__ + datetime.datetime.now().strftime("%Y%m%d%H%M%s")
-                    target_directory = os.path.join(GALAXY_TEST_ERRORS_DIRECTORY, result_name)
-
-                    def write_file(name, content):
-                        with open(os.path.join(target_directory, name), "wb") as buf:
-                            buf.write(content.encode("utf-8"))
-
-                    os.makedirs(target_directory)
-                    self.driver.save_screenshot(os.path.join(target_directory, "last.png"))
-                    write_file("page_source.txt", self.driver.page_source)
-                    write_file("DOM.txt", self.driver.execute_script("return document.documentElement.outerHTML"))
-                    write_file("stacktrace.txt", traceback.format_exc())
-                    for log_type in ["browser", "driver"]:
-                        try:
-                            write_file("%s.log.json" % log_type, json.dumps(self.driver.get_log(log_type)))
-                        except Exception:
-                            continue
-                    iframes = self.driver.find_elements_by_css_selector("iframe")
-                    for iframe in iframes:
-                        pass
-                        # TODO: Dump content out for debugging in the future.
-                        # iframe_id = iframe.get_attribute("id")
-                        # if iframe_id:
-                        #     write_file("iframe_%s" % iframe_id, "My content")
-
-=======
                 dump_test_information(self, f.__name__)
->>>>>>> 2f2acb98
                 if retry_attempts < GALAXY_TEST_SELENIUM_RETRIES:
                     retry_attempts += 1
                 else:
@@ -199,9 +144,6 @@
 retry_assertion_during_transitions = partial(retry_during_transitions, exception_check=lambda e: isinstance(e, AssertionError))
 
 
-<<<<<<< HEAD
-class SeleniumTestCase(FunctionalTestCase, NavigatesGalaxy):
-=======
 class TestSnapshot(object):
 
     def __init__(self, driver, index, description):
@@ -216,7 +158,6 @@
         write_file_func("%s-screenshot.png" % prefix, self.screenshot_binary, raw=True)
         write_file_func("%s-traceback.txt" % prefix, self.exc)
         write_file_func("%s-stack.txt" % prefix, str(self.stack))
->>>>>>> 2f2acb98
 
 
 class SeleniumTestCase(FunctionalTestCase, NavigatesGalaxy, UsesApiTestCaseMixin):
@@ -239,9 +180,6 @@
             self.target_url_from_selenium = GALAXY_TEST_EXTERNAL_FROM_SELENIUM
         else:
             self.target_url_from_selenium = self.url
-<<<<<<< HEAD
-        self.setup_driver_and_session()
-=======
         self.snapshots = []
         self.setup_driver_and_session()
         if self.requires_admin and GALAXY_TEST_SELENIUM_ADMIN_USER_EMAIL == DEFAULT_ADMIN_USER:
@@ -259,7 +197,6 @@
         Using this instead of overriding will ensure debug data such as screenshots and stack traces
         are dumped if there are problems with the setup.
         """
->>>>>>> 2f2acb98
 
     def tearDown(self):
         exception = None
@@ -276,12 +213,9 @@
         if exception is not None:
             raise exception
 
-<<<<<<< HEAD
-=======
     def snapshot(self, description):
         self.snapshots.append(TestSnapshot(self.driver, len(self.snapshots), description))
 
->>>>>>> 2f2acb98
     def reset_driver_and_session(self):
         self.tear_down_driver()
         self.setup_driver_and_session()
@@ -294,8 +228,6 @@
         self.driver.set_window_size(1280, 900)
 
         if self.ensure_registered:
-<<<<<<< HEAD
-=======
             self.login()
 
     def login(self):
@@ -308,7 +240,6 @@
                 assert_valid=True,
             )
         else:
->>>>>>> 2f2acb98
             self.register()
 
     def tear_down_driver(self):
