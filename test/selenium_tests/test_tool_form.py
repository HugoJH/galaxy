from galaxy_selenium.navigates_galaxy import retry_call_during_transitions

from .framework import (
    selenium_test,
    SeleniumTestCase,
    UsesHistoryItemAssertions,
)


class ToolFormTestCase(SeleniumTestCase, UsesHistoryItemAssertions):

    @selenium_test
    def test_run_tool_verify_contents_by_peek(self):
        self._run_environment_test_tool()

        self.history_panel_wait_for_hid_ok(1)
        self.history_panel_click_item_title(hid=1)
        self.assert_item_peek_includes(1, "42")

    @selenium_test
    def test_run_tool_verify_dataset_details(self):
        self._run_environment_test_tool()
        self.history_panel_wait_for_hid_ok(1)
        self._check_dataset_details_for_inttest_value(1)

    @selenium_test
    def test_verify_dataset_details_tables(self):
        self._run_environment_test_tool()
        self.history_panel_wait_for_hid_ok(1)

        hda = self.latest_history_item()
        self._check_dataset_details_for_inttest_value(1)

        with self.main_panel():
            dataset_details_key_value_pairs = self._table_to_key_value_elements("table#dataset-details")
            number_found = name_found = format_found = False
            for key, value in dataset_details_key_value_pairs:
                if "Number:" in key.text:
                    assert str(hda["hid"]) in value.text
                    number_found = True
                if "Name:" in key.text:
                    assert hda["name"] in value.text
                    name_found = True
                if "Format:" in key.text:
                    assert hda["extension"] in value.text
                    format_found = True

            assert number_found
            assert name_found
            assert format_found

    def _table_to_key_value_elements(self, table_selector):
        tool_parameters_table = self.wait_for_selector_visible(table_selector)
        tbody_element = tool_parameters_table.find_element_by_css_selector("tbody")
        trs = tbody_element.find_elements_by_css_selector("tr")
        assert trs
        key_value_pairs = []
        for tr in trs:
            tds = tr.find_elements_by_css_selector("td")
            assert tds
            key_value_pairs.append((tds[0], tds[1]))

        return key_value_pairs

    @selenium_test
    def test_rerun(self):
        self._run_environment_test_tool()
        self.history_panel_wait_for_hid_ok(1)
        self.hda_click_primary_action_button(1, "rerun")

        def check_recorded_val():
            inttest_div_element = self.tool_parameter_div("inttest")
            inttest_input_element = inttest_div_element.find_element_by_css_selector("input")
            recorded_val = inttest_input_element.get_attribute("value")
            # Assert form re-rendered with correct value in textbox.
            assert recorded_val == "42", recorded_val

        # These form entries seem to be replaced/updated occasionally
        # causing stale elements.
        retry_call_during_transitions(check_recorded_val)
        self.tool_form_execute()

        self.history_panel_wait_for_hid_ok(2)
        self._check_dataset_details_for_inttest_value(2)

    @selenium_test
    def test_run_data(self):
        test_path = self.get_filename("1.fasta")
        test_path_decoy = self.get_filename("1.txt")
        self.perform_upload(test_path)
        self.perform_upload(test_path_decoy)
        self.history_panel_wait_for_hid_ok(1)
        self.history_panel_wait_for_hid_ok(2)

        self.home()
        self.tool_open("head")
        self.tool_set_value("input", "1.fasta", expected_type="data")
<<<<<<< HEAD
        self.tool_form_execute()
=======
        self.screenshot("tool_form_simple_data")
        self.tool_execute()
>>>>>>> 482ff776
        self.history_panel_wait_for_hid_ok(3)

        latest_hda = self.latest_history_item()
        assert latest_hda["hid"] == 3
        assert latest_hda["name"] == "Select first on data 1"

    def _check_dataset_details_for_inttest_value(self, hid, expected_value="42"):
        self.hda_click_primary_action_button(hid, "info")

        with self.main_panel():
            self.wait_for_selector_visible("table#dataset-details")
            tool_parameters_table = self.wait_for_selector_visible("table#tool-parameters")
            tbody_element = tool_parameters_table.find_element_by_css_selector("tbody")
            tds = tbody_element.find_elements_by_css_selector("td")
            assert tds
            assert any([expected_value in td.text for td in tds])

    def _run_environment_test_tool(self, inttest_value="42"):
        self.home()
        self.tool_open("environment_variables")
        self.tool_set_value("inttest", inttest_value)
        self.tool_form_execute()<|MERGE_RESOLUTION|>--- conflicted
+++ resolved
@@ -95,12 +95,10 @@
         self.home()
         self.tool_open("head")
         self.tool_set_value("input", "1.fasta", expected_type="data")
-<<<<<<< HEAD
+
+        self.screenshot("tool_form_simple_data")
         self.tool_form_execute()
-=======
-        self.screenshot("tool_form_simple_data")
-        self.tool_execute()
->>>>>>> 482ff776
+
         self.history_panel_wait_for_hid_ok(3)
 
         latest_hda = self.latest_history_item()
