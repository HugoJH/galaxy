<?xml version="1.0"?>
<datatypes>
  <registration converters_path="lib/galaxy/datatypes/converters" display_path="display_applications">
    <datatype extension="velvet" type="galaxy.datatypes.assembly:Velvet" display_in_upload="true"/>
    <datatype extension="txt" type="galaxy.datatypes.data:Text" display_in_upload="true"/>
    <datatype extension="tabular" type="galaxy.datatypes.tabular:Tabular" display_in_upload="true"/>
    <datatype extension="interval" type="galaxy.datatypes.interval:Interval" display_in_upload="true" description="File must start with definition line in the following format (columns may be in any order)." >
    </datatype>
    <datatype extension="fasta" type="galaxy.datatypes.sequence:Fasta" display_in_upload="true">
        <converter file="fasta_to_tabular_converter.xml" target_datatype="tabular"/>
    </datatype>
    <datatype extension="fastq" type="galaxy.datatypes.sequence:Fastq" display_in_upload="true" />
    <datatype extension="fastqsanger" type="galaxy.datatypes.sequence:FastqSanger" display_in_upload="true" />
    <datatype extension="fastqsolexa" type="galaxy.datatypes.sequence:FastqSolexa" display_in_upload="true" />
    <datatype extension="fastqcssanger" type="galaxy.datatypes.sequence:FastqCSSanger" display_in_upload="true" />
    <datatype extension="fastqillumina" type="galaxy.datatypes.sequence:FastqIllumina" display_in_upload="true" />
    <datatype extension="sam" type="galaxy.datatypes.tabular:Sam" display_in_upload="true" />
    <datatype extension="bam" type="galaxy.datatypes.binary:Bam" mimetype="application/octet-stream" display_in_upload="true" description="A binary file compressed in the BGZF format with a '.bam' file extension." description_url="https://wiki.galaxyproject.org/Learn/Datatypes#BAM" />
    <datatype extension="bcf" type="galaxy.datatypes.binary:Bcf" mimetype="application/octet-stream" display_in_upload="true" description="A binary file compressed in the BGZF format with a '.bcf' file extension." description_url="https://wiki.galaxyproject.org/Learn/Datatypes#BCF" />
    <datatype extension="biom1" type="galaxy.datatypes.text:Biom1" display_in_upload="True" subclass="True" mimetype="application/json"/>
<<<<<<< HEAD
    <datatype extension="bed" type="galaxy.datatypes.interval:Bed" display_in_upload="true" description="BED format provides a flexible way to define the data lines that are displayed in an annotation track. BED lines have three required columns and nine additional optional columns. The three required columns are chrom, chromStart and chromEnd." description_url="https://wiki.galaxyproject.org/Learn/Datatypes#Bed">
    </datatype>
=======
	<datatype extension="bed" type="galaxy.datatypes.interval:Bed" display_in_upload="true" description="BED format provides a flexible way to define the data lines that are displayed in an annotation track. BED lines have three required columns and nine additional optional columns. The three required columns are chrom, chromStart and chromEnd." description_url="https://galaxyproject.org/learn/datatypes/#bed">
    </datatype>
    <datatype extension="xml" type="galaxy.datatypes.xml:GenericXml" mimetype="application/xml" display_in_upload="true"/>
>>>>>>> fada8d2a
  </registration>
</datatypes><|MERGE_RESOLUTION|>--- conflicted
+++ resolved
@@ -18,13 +18,8 @@
     <datatype extension="bam" type="galaxy.datatypes.binary:Bam" mimetype="application/octet-stream" display_in_upload="true" description="A binary file compressed in the BGZF format with a '.bam' file extension." description_url="https://wiki.galaxyproject.org/Learn/Datatypes#BAM" />
     <datatype extension="bcf" type="galaxy.datatypes.binary:Bcf" mimetype="application/octet-stream" display_in_upload="true" description="A binary file compressed in the BGZF format with a '.bcf' file extension." description_url="https://wiki.galaxyproject.org/Learn/Datatypes#BCF" />
     <datatype extension="biom1" type="galaxy.datatypes.text:Biom1" display_in_upload="True" subclass="True" mimetype="application/json"/>
-<<<<<<< HEAD
-    <datatype extension="bed" type="galaxy.datatypes.interval:Bed" display_in_upload="true" description="BED format provides a flexible way to define the data lines that are displayed in an annotation track. BED lines have three required columns and nine additional optional columns. The three required columns are chrom, chromStart and chromEnd." description_url="https://wiki.galaxyproject.org/Learn/Datatypes#Bed">
-    </datatype>
-=======
-	<datatype extension="bed" type="galaxy.datatypes.interval:Bed" display_in_upload="true" description="BED format provides a flexible way to define the data lines that are displayed in an annotation track. BED lines have three required columns and nine additional optional columns. The three required columns are chrom, chromStart and chromEnd." description_url="https://galaxyproject.org/learn/datatypes/#bed">
+    <datatype extension="bed" type="galaxy.datatypes.interval:Bed" display_in_upload="true" description="BED format provides a flexible way to define the data lines that are displayed in an annotation track. BED lines have three required columns and nine additional optional columns. The three required columns are chrom, chromStart and chromEnd." description_url="https://galaxyproject.org/learn/datatypes/#bed">
     </datatype>
     <datatype extension="xml" type="galaxy.datatypes.xml:GenericXml" mimetype="application/xml" display_in_upload="true"/>
->>>>>>> fada8d2a
   </registration>
 </datatypes>