#!/usr/bin/env python

"""
Populates blank uuid fields in datasets with randomly generated values

Going forward, these ids will be generated for all new datasets. This
script fixes datasets that were generated before the change.
"""
from __future__ import print_function

import sys
import uuid

from galaxy.model import mapping
from galaxy.model.orm.scripts import get_config

<<<<<<< HEAD
assert sys.version_info[:2] >= (2, 4)
=======
assert sys.version_info[:2] >= (2, 6)
>>>>>>> 2f2acb98


def usage(prog):
    print("usage: %s galaxy.ini" % prog)
    print("""
Populates blank uuid fields in datasets with randomly generated values.

Going forward, these ids will be generated for all new datasets. This
script fixes datasets that were generated before the change.
    """)


def main():
    if len(sys.argv) != 2 or sys.argv == "-h" or sys.argv == "--help":
        usage(sys.argv[0])
        sys.exit()
    ini_file = sys.argv.pop(1)
    config = get_config(ini_file)

    model = mapping.init(ini_file, config['db_url'], create_tables=False)

    for row in model.context.query(model.Dataset):
        if row.uuid is None:
            row.uuid = uuid.uuid4()
            print("Setting dataset:", row.id, " UUID to ", row.uuid)
    model.context.flush()

    for row in model.context.query(model.Workflow):
        if row.uuid is None:
            row.uuid = uuid.uuid4()
            print("Setting Workflow:", row.id, " UUID to ", row.uuid)
    model.context.flush()


if __name__ == "__main__":
    main()<|MERGE_RESOLUTION|>--- conflicted
+++ resolved
@@ -14,11 +14,7 @@
 from galaxy.model import mapping
 from galaxy.model.orm.scripts import get_config
 
-<<<<<<< HEAD
-assert sys.version_info[:2] >= (2, 4)
-=======
 assert sys.version_info[:2] >= (2, 6)
->>>>>>> 2f2acb98
 
 
 def usage(prog):
