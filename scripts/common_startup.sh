--- conflicted
+++ resolved
@@ -143,22 +143,12 @@
 fi
 
 if [ $FETCH_WHEELS -eq 1 ]; then
-<<<<<<< HEAD
-    pip install -r requirements.txt --index-url "${GALAXY_WHEELS_INDEX_URL}"
+    pip install -r requirements.txt --index-url "${GALAXY_WHEELS_INDEX_URL}" --extra-index-url "${PYPI_INDEX_URL}"
     GALAXY_CONDITIONAL_DEPENDENCIES=$(PYTHONPATH=lib python -c "import galaxy.dependencies; print '\n'.join(galaxy.dependencies.optional('$GALAXY_CONFIG_FILE'))")
     [ -z "$GALAXY_CONDITIONAL_DEPENDENCIES" ] || echo "$GALAXY_CONDITIONAL_DEPENDENCIES" | pip install -r /dev/stdin --index-url "${GALAXY_WHEELS_INDEX_URL}"
-=======
-    pip install -r requirements.txt --index-url ${GALAXY_WHEELS_INDEX_URL} --extra-index-url "${PYPI_INDEX_URL}"
-    GALAXY_CONDITIONAL_DEPENDENCIES=`PYTHONPATH=lib python -c "import galaxy.dependencies; print '\n'.join(galaxy.dependencies.optional('$GALAXY_CONFIG_FILE'))"`
-    [ -z "$GALAXY_CONDITIONAL_DEPENDENCIES" ] || echo "$GALAXY_CONDITIONAL_DEPENDENCIES" | pip install -r /dev/stdin --index-url ${GALAXY_WHEELS_INDEX_URL}
->>>>>>> 6c020005
 fi
 
 if [ $FETCH_WHEELS -eq 1 -a $DEV_WHEELS -eq 1 ]; then
     dev_requirements='./lib/galaxy/dependencies/dev-requirements.txt'
-<<<<<<< HEAD
-    [ -f $dev_requirements ] && pip install -r $dev_requirements --index-url "${GALAXY_WHEELS_INDEX_URL}"
-=======
-    [ -f $dev_requirements ] && pip install -r $dev_requirements --index-url ${GALAXY_WHEELS_INDEX_URL} --extra-index-url "${PYPI_INDEX_URL}"
->>>>>>> 6c020005
+    [ -f $dev_requirements ] && pip install -r $dev_requirements --index-url "${GALAXY_WHEELS_INDEX_URL}" --extra-index-url "${PYPI_INDEX_URL}"
 fi