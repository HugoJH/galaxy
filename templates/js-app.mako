<!DOCTYPE HTML>
<html>
    <!--js-app.mako-->
    <head>
        <meta http-equiv="Content-Type" content="text/html; charset=utf-8" />
        ## For mobile browsers, don't scale up
        <meta name="viewport" content="maximum-scale=1.0">
        ## Force IE to standards mode, and prefer Google Chrome Frame if the user has already installed it
        <meta http-equiv="X-UA-Compatible" content="IE=Edge,chrome=1">

        <title>
            Galaxy
            %if app.config.brand:
            | ${app.config.brand}
            %endif
        </title>
        ## relative href for site root
        <link rel="index" href="${ h.url_for( '/' ) }"/>
        ## TODO: use loaders to move everything but the essentials below the fold
        ${ h.css(
            'jquery.rating',
            'jquery-ui/smoothness/jquery-ui',
            ## base needs to come after jquery-ui because of ui-button, ui- etc. name collision
            'base',
            'bootstrap-tour',
        )}
        ${ page_setup() }
    </head>

    <body scroll="no" class="full-content">
        <div id="everything" style="position: absolute; top: 0; left: 0; width: 100%; height: 100%;">
            ## TODO: needed?
            <div id="background"></div>

            %if masthead:
            <div id="masthead" class="navbar navbar-fixed-top navbar-inverse"></div>
            ## a div below the masthead to show server messages set in galaxy.ini
            <div id="messagebox" style="display: none;"></div>
            ## a message displayed when the user has been inactive and needs to reactivate their account
            <div id="inactivebox" class="panel-warning-message" style="display: none;"></div>
            %endif

        </div><!--end everything-->
        <div id='dd-helper' style="display: none;"></div>
        ${ js_disabled_warning() }

        ## js libraries and bundled js app
        ${ h.js(
            'libs/require',
            'bundled/libs.bundled',
            'bundled/' + js_app_name + '.bundled'
        )}
        <script type="text/javascript">
<<<<<<< HEAD
=======
            window.jQuery = window.jquery = window.$;
            define( 'jquery', [], function(){ return window.$; })
>>>>>>> 2f2acb98
            require.config({
                baseUrl: "${h.url_for('/static/scripts') }",
                shim: {
                    "libs/underscore": {
                        exports: "_"
                    },
                    "libs/backbone": {
                        deps: [ 'jquery', 'libs/underscore' ],
                        exports: "Backbone"
                    }
                },
                // cache busting using time server was restarted
                urlArgs: 'v=${app.server_starttime}',
            });
            ${js_app_entry_fn}(
                ${ h.dumps( options ) },
                ${ h.dumps( bootstrapped ) }
            );
        </script>
    </body>
</html>

## ============================================================================
<%def name="page_setup()">
    ## Send js errors to Sentry server if configured
    %if app.config.sentry_dsn:
    ${h.js( "libs/raven" )}
    <script>
        Raven.config('${app.config.sentry_dsn_public}').install();
        %if trans.user:
            Raven.setUser( { email: "${trans.user.email|h}" } );
        %endif
    </script>
    %endif

    <script type="text/javascript">
        // this is needed *before* the app code is loaded - many MVC access Galaxy.root for their url
        // TODO: change this by using a common Backbone.Model base class and url fn
        window.Galaxy = { root: '${ options[ "root" ] }' };
    </script>

    %if not form_input_auto_focus is UNDEFINED and form_input_auto_focus:
    <script type="text/javascript">
        $(document).ready( function() {
            // Auto Focus on first item on form
            if ( $("*:focus").html() == null ) {
                $(":input:not([type=hidden]):visible:enabled:first").focus();
            }
        });
    </script>
    %endif

    ## google analytics
    %if app.config.ga_code:
    <script type="text/javascript">
        (function(i,s,o,g,r,a,m){i['GoogleAnalyticsObject']=r;i[r]=i[r]||function(){
        (i[r].q=i[r].q||[]).push(arguments)},i[r].l=1*new Date();a=s.createElement(o),
        m=s.getElementsByTagName(o)[0];a.async=1;a.src=g;m.parentNode.insertBefore(a,m)
        })(window,document,'script','//www.google-analytics.com/analytics.js','ga');
        ga('create', '${app.config.ga_code}', 'auto');
        ga('send', 'pageview');
    </script>
    %endif

</%def>

## ============================================================================
<%def name="js_disabled_warning()">
    <noscript>
        <div class="overlay overlay-background noscript-overlay">
            <div>
                <h3 class="title">Javascript Required for Galaxy</h3>
                <div>
                    The Galaxy analysis interface requires a browser with Javascript enabled.<br>
                    Please enable Javascript and refresh this page.
                </div>
            </div>
        </div>
    </noscript>
</%def><|MERGE_RESOLUTION|>--- conflicted
+++ resolved
@@ -51,11 +51,8 @@
             'bundled/' + js_app_name + '.bundled'
         )}
         <script type="text/javascript">
-<<<<<<< HEAD
-=======
             window.jQuery = window.jquery = window.$;
             define( 'jquery', [], function(){ return window.$; })
->>>>>>> 2f2acb98
             require.config({
                 baseUrl: "${h.url_for('/static/scripts') }",
                 shim: {
